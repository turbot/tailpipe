--- conflicted
+++ resolved
@@ -237,7 +237,6 @@
 	return partitions, nil
 }
 
-<<<<<<< HEAD
 // formatErrorsWithCount returns an error summarizing a list of errors with a count and indented lines
 func formatErrorsWithCount(errs []error) error {
 	if len(errs) == 0 {
@@ -258,7 +257,6 @@
 	return errors.New(b.String())
 }
 
-=======
 // getSyntheticPartition parses a synthetic partition specification string and creates a test partition configuration.
 // This function enables testing and performance benchmarking by generating dummy data instead of collecting from real sources.
 //
@@ -275,7 +273,6 @@
 // Returns:
 //   - *config.Partition: The configured synthetic partition if parsing succeeds
 //   - bool: true if the argument was a valid synthetic partition, false otherwise
->>>>>>> cce55ff2
 func getSyntheticPartition(arg string) (*config.Partition, bool) {
 	// Check if this is a synthetic partition by looking for the "synthetic_" prefix
 	if !strings.HasPrefix(arg, "synthetic_") {
