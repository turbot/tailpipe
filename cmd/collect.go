--- conflicted
+++ resolved
@@ -43,150 +43,11 @@
 		setExitCodeForCollectError(err)
 	}()
 
-<<<<<<< HEAD
-	// TODO #config TACTICAL
-	cloudtrail_log_cfg := `
-	paths = ["/Users/kai/tailpipe_data/flaws_cloudtrail_logs"]
-	extensions = [".gz"]	
-`
-	start_time := time.Now().Add(-time.Hour * 24 * 30)
-	end_time := time.Now().UTC()
-	flow_log_cfg := fmt.Sprintf(`
-		log_group_name = "/victor/vpc/flowlog"
-		start_time = "%s"
-		end_time = "%s"
-		access_key = "ASIARNKUQPUTUDLXX5FT"
-		secret_key = "ikekZZgcuL64Tr59jgt0GZiROsTw3GngUMVfNnfa"
-		session_token = "IQoJb3JpZ2luX2VjEI///////////wEaCXVzLWVhc3QtMiJHMEUCIFzmGBMKz+AcgA8Z9htsyHFNwkUhjgSx9QErjUVWhwiGAiEAlMeQrFRTUif60Ve6RPd9DIxzn7Defmy2XGz5F81jOfgqhgMIeBADGgwwOTczNTA4NzY0NTUiDFJxH2F9GRyz5RFlDyrjAtlStUWnqoxs0jIrXeJI0UpmVLEFCsaCR2q2/6RNC3zbt+IrBEdUBEmbjakE8FSShn5LFdmuzr16LJ7mD/LbkRY4ujJ7TQB92m+J/W9rfcjvt4iOf6YqOEg4p/+qh7PnfTUrw/aJ2DvjTDL/EiVMPro+eWAu3cizmAXMDy0seHgqyCiFpbg/S0RXP/AuT58Vw7assNeTrspiNew2zxbvdpif0nq2Nqg6/IOegjn1eRrqpyRXgatwGKtPgKWgOHM+D7p9YjDh5RqiDNl3/TENcCaSyCVygRuOE4RDTVQHo+vwSLezSaikvp6/5fe8NO3nIwSJCwbTkunHJHiTcOK5TOKnYA3obROSjTiStR8s9dHsWpkRIegY4JzGmg4hLIiREnrMkW2XZ+sQd/Yc1iDzU4855mDVTecKMPuuMwm+BF8SCcO8RVLC/4/QaKPvCYzJeJoQJli0XF+zKBjXein5ebxVS2Iw0MSutQY6pgGOEDJMiKcxz83uT5+xWCkik7GsESAli/y3eXD/aKZKYvJyRxHjvfZw8aWdWIoPv+/TD83rbVECDe/OdWMzEIQb+QOYlCSYfdqB/I4DeeyPpdV6+b4Xih+wjSeD7EirpaUIrDznMZ6Qyomituq3vgRhSBUs0ei+KrmW6YxdnaEkppRqDxnEFbIsVffEHThenzfzcHmLMOWV+1g5DdG7Yf7hQFmKlURx"
-`, start_time.Format(time.RFC3339), end_time.Format(time.RFC3339))
-
-	gcp_audit_log_cfg := `
-		credentials = "/Users/graza/gcp/tailpipe-creds.json"
-		project = "parker-aaa"
-		log_types = ["activity", "data_access", "system_event"]
-		`
-	github_audit_log_cfg := `
-		paths = ["/Users/cbruno/logs_tailpipe/github"]
-		extensions = [".json"]
-		`
-	nginx_access_log_cfg := `
-		paths = ["/Users/graza/tailpipe_data/nginx_access_logs"]
-		extensions = [".log"]
-		`
-	elb_access_log_cfg := `
-		bucket = "spongebob-097350876455-us-east-1-cffd7fe0"
-		prefix = "spongebob_5_42_21/alb/AWSLogs/097350876455/elasticloadbalancing/"
-		extensions = [".gz"]
-		access_key = "REPLACE"
-		secret_key = "REPLACE"
-		session_token = "REPLACE"
-	`
-	//	elb_access_log_cfg := `
-	//	paths = ["/Users/graza/tailpipe_data/test"]
-	//	extensions = [".gz"]
-	//`
-	s3_server_access_log_cfg := `
-	bucket = "turbot-688720832404-us-east-2"
-	prefix = "AWSLogs/688720832404/S3/turbot-assumed-role-based-bucket/"
-	extensions = [] # allow all since these logs have no extension
-	region = "us-east-2"
-	access_key = "REPLACE"
-	secret_key = "REPLACE"
-	session_token = "REPLACE"
-	`
-
-	lambdaStartTime := time.Date(2019, 07, 20, 0, 0, 1, 0, time.UTC)
-	lambdaEndTime := time.Date(2019, 07, 30, 23, 59, 59, 0, time.UTC)
-	lambda_log_cfg := fmt.Sprintf(`
-		log_group_name = "/aws/lambda/sentry_event_proxy"
-		start_time = "%s"
-		end_time = "%s"
-		access_key = "REPLACE"
-		secret_key = "REPLACE"
-		session_token = "REPLACE"
-	`, lambdaStartTime.Format(time.RFC3339), lambdaEndTime.Format(time.RFC3339))
-	allCollections := map[string]*config.Collection{
-		"aws_cloudtrail_log": {
-			Type:   "aws_cloudtrail_log",
-			Plugin: "aws",
-			Source: config.Source{
-				// NOTE we ae actually passing the artifact source type here
-				Type:   artifact_source.FileSystemSourceIdentifier,
-				Config: []byte(cloudtrail_log_cfg),
-			},
-		},
-		"aws_vpc_flow_log": {
-			Type:   "aws_vpc_flow_log",
-			Plugin: "aws",
-			Source: config.Source{
-				// NOTE we ae actually passing the artifact source type here
-				Type:   artifact_source.AWSCloudwatchSourceIdentifier,
-				Config: []byte(flow_log_cfg),
-			},
-		},
-		"pipes_audit_log": {
-			Type:   "pipes_audit_log",
-			Plugin: "pipes",
-		},
-		"gcp_audit_log": {
-			Type:   "gcp_audit_log",
-			Plugin: "gcp",
-			Source: config.Source{
-				Type:   "gcp_audit_log_api",
-				Config: []byte(gcp_audit_log_cfg),
-			},
-		},
-		"github_audit_log": {
-			Type:   "github_audit_log",
-			Plugin: "github",
-			// TODO: What should Config be?
-			//Config: []byte(`log_format = "$remote_addr - $remote_user [$time_local] \"$request\" $status $body_bytes_sent \"$http_referer\" \"$http_user_agent\""`),
-			Source: config.Source{
-				Type:   artifact_source.FileSystemSourceIdentifier,
-				Config: []byte(github_audit_log_cfg),
-			},
-		},
-		"nginx_access_log": {
-			Type:   "nginx_access_log",
-			Plugin: "nginx",
-			Config: []byte(`log_format = "$remote_addr - $remote_user [$time_local] \"$request\" $status $body_bytes_sent \"$http_referer\" \"$http_user_agent\""`),
-			Source: config.Source{
-				Type:   artifact_source.FileSystemSourceIdentifier,
-				Config: []byte(nginx_access_log_cfg),
-			},
-		},
-		"aws_elb_access_log": {
-			Type:   "aws_elb_access_log",
-			Plugin: "aws",
-			Source: config.Source{
-				Type: artifact_source.AwsS3BucketSourceIdentifier,
-				//Type:   artifact_source.FileSystemSourceIdentifier,
-				Config: []byte(elb_access_log_cfg),
-			},
-		},
-		"aws_s3_server_access_log": {
-			Type:   "aws_s3_server_access_log",
-			Plugin: "aws",
-			Source: config.Source{
-				Type:   artifact_source.AwsS3BucketSourceIdentifier,
-				Config: []byte(s3_server_access_log_cfg),
-			},
-		},
-		"aws_lambda_log": {
-			Type:   "aws_lambda_log",
-			Plugin: "aws",
-			Source: config.Source{
-				Type:   artifact_source.AWSCloudwatchSourceIdentifier,
-				Config: []byte(lambda_log_cfg),
-			},
-		},
-=======
 	collectionArgs := viper.GetStringSlice(constants.ArgCollection)
 	if len(collectionArgs) == 0 {
 		// TODO #error think about error codes
 		// TODO think about how to show usage
 		error_helpers.FailOnError(fmt.Errorf("no collections specified"))
->>>>>>> 8fcc4452
 	}
 
 	collections, err := parse.GetCollectionConfig(viper.GetStringSlice(constants.ArgCollection), viper.GetString(constants.ArgConfigPath))
