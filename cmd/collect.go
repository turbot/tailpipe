package cmd

import (
	"context"
	"errors"
	"fmt"
	"log/slog"
	"os"
	"strconv"
	"strings"
	"time"

	"github.com/hashicorp/hcl/v2"
	"github.com/spf13/cobra"
	"github.com/spf13/viper"
	"github.com/turbot/go-kit/helpers"
	"github.com/turbot/pipe-fittings/v2/cmdconfig"
	pconstants "github.com/turbot/pipe-fittings/v2/constants"
	"github.com/turbot/pipe-fittings/v2/contexthelpers"
	"github.com/turbot/pipe-fittings/v2/error_helpers"
	"github.com/turbot/pipe-fittings/v2/modconfig"
	"github.com/turbot/pipe-fittings/v2/parse"
	localcmdconfig "github.com/turbot/tailpipe/internal/cmdconfig"
	"github.com/turbot/tailpipe/internal/collector"
	"github.com/turbot/tailpipe/internal/config"
	"github.com/turbot/tailpipe/internal/constants"
	"github.com/turbot/tailpipe/internal/database"
	"github.com/turbot/tailpipe/internal/plugin"
	"golang.org/x/exp/maps"
)

// NOTE: the hard coded config that was previously defined here has been moved to hcl in the file tailpipe/internal/parse/test_data/configs/resources.tpc
// to reference this use: collect --config-path <path to tailpipe>/internal/parse/test_data/configs --partition aws_cloudtrail_log.cloudtrail_logs

func collectCmd() *cobra.Command {
	cmd := &cobra.Command{
		Use:              "collect [table|table.partition] [flags]",
		Args:             cobra.ArbitraryArgs,
		TraverseChildren: true,
		Run:              runCollectCmd,
		Short:            "Run a collection",
		Long: `The tailpipe collect command runs a plugin that reads from a source and writes to the hive. 
		
Every time you run tailpipe collect, Tailpipe refreshes its views over all collected parquet files.`,
	}
	// arg `from` accepts:
	// - ISO 8601 date (2024-01-01)
	// - ISO 8601 datetime (2006-01-02T15:04:05)
	// - ISO 8601 datetime with ms (2006-01-02T15:04:05.000)
	// - RFC 3339 datetime with timezone (2006-01-02T15:04:05Z07:00)
	// - relative time formats (T-2Y, T-10m, T-10W, T-180d, T-9H, T-10M)

	cmdconfig.OnCmd(cmd).
		AddBoolFlag(pconstants.ArgCompact, true, "Compact the parquet files after collection").
		AddStringFlag(pconstants.ArgFrom, "", "Collect days newer than a relative or absolute date (collection defaulting to 7 days if not specified)").
		AddStringFlag(pconstants.ArgTo, "", "Collect days older than a relative or absolute date (defaulting to now if not specified)").
		AddBoolFlag(pconstants.ArgProgress, true, "Show active progress of collection, set to false to disable").
		AddBoolFlag(pconstants.ArgOverwrite, false, "Recollect data from the source even if it has already been collected")

	return cmd
}

func runCollectCmd(cmd *cobra.Command, args []string) {
	ctx, cancel := context.WithCancel(cmd.Context())
	contexthelpers.StartCancelHandler(cancel)

	var err error
	defer func() {
		if r := recover(); r != nil {
			err = helpers.ToError(r)
		}

		if err != nil {
			if errors.Is(err, context.Canceled) {
				fmt.Println("Collection cancelled.") //nolint:forbidigo // ui output
			} else {
				error_helpers.ShowError(ctx, err)
			}
			setExitCodeForCollectError(err)
		}
	}()

	// if diagnostic mode is set, print out config and return
	if _, ok := os.LookupEnv(constants.EnvConfigDump); ok {
		localcmdconfig.DisplayConfig()
		return
	}

	err = doCollect(ctx, cancel, args)

}

func doCollect(ctx context.Context, cancel context.CancelFunc, args []string) error {
	// arg `from` accepts ISO 8601 date(2024-01-01), ISO 8601 datetime(2006-01-02T15:04:05), ISO 8601 datetime with ms(2006-01-02T15:04:05.000),
	// RFC 3339 datetime with timezone(2006-01-02T15:04:05Z07:00) and relative time formats(T-2Y, T-10m, T-10W, T-180d, T-9H, T-10M)
	var fromTime time.Time
	// toTime defaults to now, but can be set to a specific time
	toTime := time.Now()
	var err error
	if viper.IsSet(pconstants.ArgFrom) {
		fromTime, err = parseFromToTime(viper.GetString(pconstants.ArgFrom))
		if err != nil {
			return err
		}
	}
	if viper.IsSet(pconstants.ArgTo) {
		toTime, err = parseFromToTime(viper.GetString(pconstants.ArgTo))
		if err != nil {
			return err
		}
	}
	// validate from and to times
	if err = validateCollectionTimeRange(fromTime, toTime); err != nil {
		return err
	}

	partitions, err := getPartitions(args)
	if err != nil {
		return fmt.Errorf("failed to get partition config: %w", err)
	}

	var partitionNames []string
	for _, partition := range partitions {
		partitionNames = append(partitionNames, partition.FullName)
	}
	slog.Info("Starting collection", "partition(s)", partitionNames, "from", fromTime, "to", toTime)
	// now we have the partitions, we can start collecting

	// start the plugin manager
	pluginManager := plugin.NewPluginManager()
	defer pluginManager.Close()

	// collect each partition serially
	var errList []error

	for _, partition := range partitions {
		// do the collection
		err = collectPartition(ctx, cancel, partition, fromTime, toTime, pluginManager)
		if err != nil {
			errList = append(errList, err)
		}
	}

	if len(errList) > 0 {
		err = errors.Join(errList...)
		return fmt.Errorf("collection error: %w", err)
	}

	return nil
}

func validateCollectionTimeRange(fromTime time.Time, toTime time.Time) error {
	if !fromTime.IsZero() && !toTime.IsZero() && fromTime.After(toTime) {
		return fmt.Errorf("invalid time range: 'from' time %s is after 'to' time %s", fromTime.Format(time.DateOnly), toTime.Format(time.DateOnly))
	}
	if toTime.After(time.Now()) {
		return fmt.Errorf("invalid time range: 'to' time %s is in the future", toTime.Format(time.DateOnly))
	}
	return nil
}

func collectPartition(ctx context.Context, cancel context.CancelFunc, partition *config.Partition, fromTime time.Time, toTime time.Time, pluginManager *plugin.PluginManager) (err error) {
	t := time.Now()
	c, err := collector.New(pluginManager, partition, cancel)
	if err != nil {
		return fmt.Errorf("failed to create collector: %w", err)
	}
	defer c.Close()

	overwrite := viper.GetBool(pconstants.ArgOverwrite)

	if err = c.Collect(ctx, fromTime, toTime, overwrite); err != nil {
		return err
	}

	slog.Info("collectPartition - waiting for completion", "partition", partition.Name)
	// now wait for all collection to complete and close the collector
	err = c.WaitForCompletion(ctx)
	if err != nil {
		return err
	}

	slog.Info("Collection complete", "partition", partition.Name, "duration", time.Since(t).Seconds())
	// compact the parquet files
	if viper.GetBool(pconstants.ArgCompact) {
		err = c.Compact(ctx)
		if err != nil {
			return err
		}

	}

	// update status to show complete and display collection summary
	c.Completed()

	return nil
}

// getPartitions resolves the provided args to a list of partitions.
func getPartitions(args []string) ([]*config.Partition, error) {
	// we have loaded tailpipe config by this time
	tailpipeConfig := config.GlobalConfig

	// if no partitions specified, return all
	if len(args) == 0 {
		return maps.Values(tailpipeConfig.Partitions), nil
	}

	var errorList []error
	var partitions []*config.Partition

	for _, arg := range args {
		if syntheticPartition, ok := getSyntheticPartition(arg); ok {
			partitions = append(partitions, syntheticPartition)
			continue
		}

		partitionNames, err := database.GetPartitionsForArg(tailpipeConfig.Partitions, arg)
		if err != nil {
			errorList = append(errorList, err)
		} else if len(partitionNames) == 0 {
			errorList = append(errorList, fmt.Errorf("partition not found: %s", arg))
		} else {
			for _, partitionName := range partitionNames {
				partitions = append(partitions, tailpipeConfig.Partitions[partitionName])
			}
		}
	}

	if len(errorList) > 0 {
		// TODO #errors better formating/error message https://github.com/turbot/tailpipe/issues/497
		return nil, errors.Join(errorList...)
	}

	return partitions, nil
}

// getSyntheticPartition parses a synthetic partition specification string and creates a test partition configuration.
// This function enables testing and performance benchmarking by generating dummy data instead of collecting from real sources.
//
// Synthetic partition format: synthetic_<cols>cols_<rows>rows_<chunk>chunk_<interval>ms
// Example: "synthetic_50cols_2000000rows_10000chunk_100ms"
//   - 50cols: Number of columns to generate in the synthetic table
//   - 2000000rows: Total number of rows to generate
//   - 10000chunk: Number of rows per chunk (affects memory usage and processing)
//   - 100ms: Delivery interval between chunks (simulates real-time data collection)
//
// The function validates the format and numeric values, returning a properly configured Partition
// with SyntheticMetadata that will be used by the collector to generate test data.
//
// Returns:
//   - *config.Partition: The configured synthetic partition if parsing succeeds
//   - bool: true if the argument was a valid synthetic partition, false otherwise
func getSyntheticPartition(arg string) (*config.Partition, bool) {
	// Check if this is a synthetic partition by looking for the "synthetic_" prefix
	if !strings.HasPrefix(arg, "synthetic_") {
		return nil, false
	}

	// Parse the synthetic partition parameters by splitting on underscores
	// Expected format: synthetic_<cols>cols_<rows>rows_<chunk>chunk_<interval>ms
	parts := strings.Split(arg, "_")
	if len(parts) != 5 {
		// Invalid format - synthetic partitions must have exactly 5 parts
		slog.Debug("Synthetic partition parsing failed: invalid format", "arg", arg, "parts", len(parts), "expected", 5)
		return nil, false
	}

	// Extract and parse the numeric values from each part
	// Remove the suffix to get just the numeric value
	colsStr := strings.TrimSuffix(parts[1], "cols")
	rowsStr := strings.TrimSuffix(parts[2], "rows")
	chunkStr := strings.TrimSuffix(parts[3], "chunk")
	intervalStr := strings.TrimSuffix(parts[4], "ms")

	// Parse columns count - determines how many columns the synthetic table will have
	cols, err := strconv.Atoi(colsStr)
	if err != nil {
		// Invalid columns value, not a synthetic partition
		slog.Debug("Synthetic partition parsing failed: invalid columns value", "arg", arg, "colsStr", colsStr, "error", err)
		return nil, false
	}

	// Parse rows count - total number of rows to generate
	rows, err := strconv.Atoi(rowsStr)
	if err != nil {
		// Invalid rows value, not a synthetic partition
		slog.Debug("Synthetic partition parsing failed: invalid rows value", "arg", arg, "rowsStr", rowsStr, "error", err)
		return nil, false
	}

	// Parse chunk size - number of rows per chunk (affects memory usage and processing efficiency)
	chunk, err := strconv.Atoi(chunkStr)
	if err != nil {
		// Invalid chunk value, not a synthetic partition
		slog.Debug("Synthetic partition parsing failed: invalid chunk value", "arg", arg, "chunkStr", chunkStr, "error", err)
		return nil, false
	}

	// Parse delivery interval - milliseconds between chunk deliveries (simulates real-time data flow)
	interval, err := strconv.Atoi(intervalStr)
	if err != nil {
		// Invalid interval value, not a synthetic partition
		slog.Debug("Synthetic partition parsing failed: invalid interval value", "arg", arg, "intervalStr", intervalStr, "error", err)
		return nil, false
	}

	// Validate the parsed values - all must be positive integers
	if cols <= 0 || rows <= 0 || chunk <= 0 || interval <= 0 {
		// Invalid values, not a synthetic partition
		slog.Debug("Synthetic partition parsing failed: invalid values", "arg", arg, "cols", cols, "rows", rows, "chunk", chunk, "interval", interval)
		return nil, false
	}

	// Create a synthetic partition with proper HCL block structure
	// This mimics the structure that would be created from a real HCL configuration file
	block := &hcl.Block{
		Type:   "partition",
		Labels: []string{"synthetic", arg},
	}

	// Create the partition configuration with synthetic metadata
	partition := &config.Partition{
		HclResourceImpl: modconfig.NewHclResourceImpl(block, fmt.Sprintf("partition.synthetic.%s", arg)),
		TableName:       "synthetic", // All synthetic partitions use the "synthetic" table name
		TpIndexColumn:   "'default'", // Use a default index column for synthetic data
		SyntheticMetadata: &config.SyntheticMetadata{
			Columns:            cols,     // Number of columns to generate
			Rows:               rows,     // Total number of rows to generate
			ChunkSize:          chunk,    // Rows per chunk
			DeliveryIntervalMs: interval, // Milliseconds between chunk deliveries
		},
	}

	// Set the unqualified name for the partition (used in logging and identification)
	partition.UnqualifiedName = fmt.Sprintf("%s.%s", partition.TableName, partition.ShortName)

	slog.Debug("Synthetic partition parsed successfully", "arg", arg, "columns", cols, "rows", rows, "chunkSize", chunk, "deliveryIntervalMs", interval)
	return partition, true
}

func setExitCodeForCollectError(err error) {
	// if exit code already set, leave as is
	if exitCode != 0 || err == nil {
		return
	}
	// set exit code for cancellation
	if errors.Is(err, context.Canceled) {
		exitCode = pconstants.ExitCodeOperationCancelled
		err = nil
		return
	}

<<<<<<< HEAD
	exitCode = pconstants.ExitCodeCollectionFailed
=======
	// TODO #errors - assign exit codes https://github.com/turbot/tailpipe/issues/496
	exitCode = 1
>>>>>>> cce55ff2
}

// parse the from time
func parseFromToTime(arg string) (time.Time, error) {
	now := time.Now()

	// validate the granularity
	granularity := time.Hour * 24

	fromTime, err := parse.ParseTime(arg, now)
	if err != nil {
		return time.Time{}, fmt.Errorf("failed to parse '%s' argument: %w", arg, err)
	}

	return fromTime.Truncate(granularity), nil
}<|MERGE_RESOLUTION|>--- conflicted
+++ resolved
@@ -351,12 +351,7 @@
 		return
 	}
 
-<<<<<<< HEAD
 	exitCode = pconstants.ExitCodeCollectionFailed
-=======
-	// TODO #errors - assign exit codes https://github.com/turbot/tailpipe/issues/496
-	exitCode = 1
->>>>>>> cce55ff2
 }
 
 // parse the from time
