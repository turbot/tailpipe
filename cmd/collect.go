package cmd

import (
	"context"
	"errors"
	"fmt"
	"log/slog"
	"os"
	"strings"
	"time"

	"github.com/danwakefield/fnmatch"
	"github.com/spf13/cobra"
	"github.com/spf13/viper"
	"github.com/turbot/go-kit/helpers"
	"github.com/turbot/pipe-fittings/v2/cmdconfig"
	pconstants "github.com/turbot/pipe-fittings/v2/constants"
	"github.com/turbot/pipe-fittings/v2/contexthelpers"
	"github.com/turbot/pipe-fittings/v2/error_helpers"
	"github.com/turbot/pipe-fittings/v2/parse"
	localcmdconfig "github.com/turbot/tailpipe/internal/cmdconfig"
	"github.com/turbot/tailpipe/internal/collector"
	"github.com/turbot/tailpipe/internal/config"
	"github.com/turbot/tailpipe/internal/constants"
	"github.com/turbot/tailpipe/internal/parquet"
	"github.com/turbot/tailpipe/internal/plugin"
	"golang.org/x/exp/maps"
)

// NOTE: the hard coded config that was previously defined here has been moved to hcl in the file tailpipe/internal/parse/test_data/configs/resources.tpc
// to reference this use: collect --config-path <path to tailpipe>/internal/parse/test_data/configs --partition aws_cloudtrail_log.cloudtrail_logs

func collectCmd() *cobra.Command {
	cmd := &cobra.Command{
		Use:              "collect [table|table.partition] [flags]",
		Args:             cobra.ArbitraryArgs,
		TraverseChildren: true,
		Run:              runCollectCmd,
		Short:            "Run a collection",
		Long: `The tailpipe collect command runs a plugin that reads from a source and writes to the hive. 
		
Every time you run tailpipe collect, Tailpipe refreshes its views over all collected parquet files.`,
	}
	// arg `from` accepts:
	// - ISO 8601 date (2024-01-01)
	// - ISO 8601 datetime (2006-01-02T15:04:05)
	// - ISO 8601 datetime with ms (2006-01-02T15:04:05.000)
	// - RFC 3339 datetime with timezone (2006-01-02T15:04:05Z07:00)
	// - relative time formats (T-2Y, T-10m, T-10W, T-180d, T-9H, T-10M)

	cmdconfig.OnCmd(cmd).
		AddBoolFlag(pconstants.ArgCompact, true, "Compact the parquet files after collection").
		AddStringFlag(pconstants.ArgFrom, "", "Collect days newer than a relative or absolute date (collection defaulting to 7 days if not specified)").
		AddStringFlag(pconstants.ArgTo, "", "Collect days older than a relative or absolute date (defaulting to now if not specified)").
		AddBoolFlag(pconstants.ArgProgress, true, "Show active progress of collection, set to false to disable").
		AddBoolFlag(pconstants.ArgOverwrite, false, "Recollect data from the source even if it has already been collected")

	return cmd
}

func runCollectCmd(cmd *cobra.Command, args []string) {
	ctx, cancel := context.WithCancel(cmd.Context())
	contexthelpers.StartCancelHandler(cancel)

	var err error
	defer func() {
		if r := recover(); r != nil {
			err = helpers.ToError(r)
		}

		if err != nil {
			if errors.Is(err, context.Canceled) {
				err = nil
				fmt.Println("Collection cancelled.") //nolint:forbidigo // ui output
			} else {
				error_helpers.ShowError(ctx, err)
			}
			setExitCodeForCollectError(err)
		}
	}()

	// if diagnostic mode is set, print out config and return
	if _, ok := os.LookupEnv(constants.EnvConfigDump); ok {
		localcmdconfig.DisplayConfig()
		return
<<<<<<< HEAD
	}

	err = doCollect(ctx, cancel, args)
	if errors.Is(err, context.Canceled) {
		// clear error so we don't show it with normal error reporting
		err = nil
		fmt.Println("Collection cancelled.") //nolint:forbidigo // ui output
=======
>>>>>>> 69130369
	}

	err = doCollect(ctx, cancel, args)

}

func doCollect(ctx context.Context, cancel context.CancelFunc, args []string) error {
	// arg `from` accepts ISO 8601 date(2024-01-01), ISO 8601 datetime(2006-01-02T15:04:05), ISO 8601 datetime with ms(2006-01-02T15:04:05.000),
	// RFC 3339 datetime with timezone(2006-01-02T15:04:05Z07:00) and relative time formats(T-2Y, T-10m, T-10W, T-180d, T-9H, T-10M)
	var fromTime time.Time
	// toTime defaults to now, but can be set to a specific time
	toTime := time.Now()
	var err error
	if viper.IsSet(pconstants.ArgFrom) {
		fromTime, err = parseFromToTime(viper.GetString(pconstants.ArgFrom))
		if err != nil {
			return err
		}
	}
	if viper.IsSet(pconstants.ArgTo) {
		toTime, err = parseFromToTime(viper.GetString(pconstants.ArgTo))
		if err != nil {
			return err
		}
	}
	// validate from and to times
	if err = validateCollectionTimeRange(fromTime, toTime); err != nil {
		return err
	}

	partitions, err := getPartitions(args)
	if err != nil {
		return fmt.Errorf("failed to get partition config: %w", err)
	}

	var partitionNames []string
	for _, partition := range partitions {
		partitionNames = append(partitionNames, partition.FullName)
	}
	slog.Info("Starting collection", "partition(s)", partitionNames, "from", fromTime, "to", toTime)
	// now we have the partitions, we can start collecting

	// start the plugin manager
	pluginManager := plugin.NewPluginManager()
	defer pluginManager.Close()

	// collect each partition serially
	var errList []error
	for _, partition := range partitions {
		// if a from time is set, clear the partition data from that time forward
		if !fromTime.IsZero() && viper.GetBool(pconstants.ArgOverwrite) {
			slog.Info("Deleting parquet files after the from time", "partition", partition.Name, "from", fromTime)
			_, err := parquet.DeleteParquetFiles(partition, fromTime)
			if err != nil {
				slog.Warn("Failed to delete parquet files after the from time", "partition", partition.Name, "from", fromTime, "error", err)
				errList = append(errList, err)
				continue
			}
			slog.Info("Completed deleting parquet files after the from time", "partition", partition.Name, "from", fromTime)
		}
		// do the collection
		err = collectPartition(ctx, cancel, partition, fromTime, toTime, pluginManager)
		if err != nil {
			errList = append(errList, err)
		}
	}

	if len(errList) > 0 {
		err = errors.Join(errList...)
		return fmt.Errorf("collection error: %w", err)
	}

	return nil
}

func validateCollectionTimeRange(fromTime time.Time, toTime time.Time) error {
	if !fromTime.IsZero() && !toTime.IsZero() && fromTime.After(toTime) {
		return fmt.Errorf("invalid time range: 'from' time %s is after 'to' time %s", fromTime.Format(time.DateOnly), toTime.Format(time.DateOnly))
	}
	if toTime.After(time.Now()) {
		return fmt.Errorf("invalid time range: 'to' time %s is in the future", toTime.Format(time.DateOnly))
	}
	return nil
}

func collectPartition(ctx context.Context, cancel context.CancelFunc, partition *config.Partition, fromTime time.Time, toTime time.Time, pluginManager *plugin.PluginManager) (err error) {
	c, err := collector.New(pluginManager, partition, cancel)
	if err != nil {
		return fmt.Errorf("failed to create collector: %w", err)
	}
	defer c.Close()

	recollect := viper.GetBool(pconstants.ArgOverwrite)

	if err = c.Collect(ctx, fromTime, toTime, recollect); err != nil {
		return err
	}

	slog.Info("collectPartition - waiting for completion", "partition", partition.Name)
	// now wait for all collection to complete and close the collector
	err = c.WaitForCompletion(ctx)
	if err != nil {
		return err
	}

	slog.Info("Collection complete", "partition", partition.Name)
	// compact the parquet files
	if viper.GetBool(pconstants.ArgCompact) {
		err = c.Compact(ctx)
		if err != nil {
			return err
		}
	}

	// update status to show complete and display collection summary
	c.Completed()

	return nil
}

func getPartitions(args []string) ([]*config.Partition, error) {
	// we have loaded tailpipe config by this time
	tailpipeConfig := config.GlobalConfig

	// if no partitions specified, return all
	if len(args) == 0 {
		return maps.Values(tailpipeConfig.Partitions), nil
	}

	var errorList []error
	var partitions []*config.Partition

	for _, arg := range args {
		partitionNames, err := getPartitionsForArg(maps.Keys(tailpipeConfig.Partitions), arg)
		if err != nil {
			errorList = append(errorList, err)
		} else if len(partitionNames) == 0 {
			errorList = append(errorList, fmt.Errorf("partition not found: %s", arg))
		} else {
			for _, partitionName := range partitionNames {
				partitions = append(partitions, tailpipeConfig.Partitions[partitionName])
			}
		}
	}

	if len(errorList) > 0 {
		// TODO #errors better formating/error message https://github.com/turbot/tailpipe/issues/106
		return nil, errors.Join(errorList...)
	}

	return partitions, nil
}

func getPartitionsForArg(partitions []string, arg string) ([]string, error) {
	tablePattern, partitionPattern, err := getPartitionMatchPatternsForArg(partitions, arg)
	if err != nil {
		return nil, err
	}
	// now match the partition
	var res []string
	for _, partition := range partitions {
		pattern := tablePattern + "." + partitionPattern
		if fnmatch.Match(pattern, partition, fnmatch.FNM_CASEFOLD) {
			res = append(res, partition)
		}
	}
	return res, nil
}

func getPartitionMatchPatternsForArg(partitions []string, arg string) (string, string, error) {
	var tablePattern, partitionPattern string
	parts := strings.Split(arg, ".")
	switch len(parts) {
	case 1:
		var err error
		tablePattern, partitionPattern, err = getPartitionMatchPatternsForSinglePartName(partitions, arg)
		if err != nil {
			return "", "", err
		}
	case 2:
		// use the args as provided
		tablePattern = parts[0]
		partitionPattern = parts[1]
	default:
		return "", "", fmt.Errorf("invalid partition name: %s", arg)
	}
	return tablePattern, partitionPattern, nil
}

// getPartitionMatchPatternsForSinglePartName returns the table and partition patterns for a single part name
// e.g. if the arg is "aws*"
func getPartitionMatchPatternsForSinglePartName(partitions []string, arg string) (string, string, error) {
	var tablePattern, partitionPattern string
	// '*' is not valid for a single part arg
	if arg == "*" {
		return "", "", fmt.Errorf("invalid partition name: %s", arg)
	}
	// check whether there is table with this name
	// partitions is a list of Unqualified names, i.e. <table>.<partition>
	for _, partition := range partitions {
		table := strings.Split(partition, ".")[0]

		// if the arg matches a table name, set table pattern to the arg and partition pattern to *
		if fnmatch.Match(arg, table, fnmatch.FNM_CASEFOLD) {
			tablePattern = arg
			partitionPattern = "*"
			return tablePattern, partitionPattern, nil
		}
	}
	// so there IS NOT a table with this name - set table pattern to * and user provided partition name
	tablePattern = "*"
	partitionPattern = arg
	return tablePattern, partitionPattern, nil
}

func setExitCodeForCollectError(err error) {
	// if exit code already set, leave as is
	if exitCode != 0 || err == nil {
		return
	}
	// TODO Set exit code for cancellation
	if errors.Is(err, context.Canceled) {
		exitCode = 0
		return
	}

	// TODO #errors - assign exit codes https://github.com/turbot/tailpipe/issues/106
	exitCode = 1
}

// parse the from time
func parseFromToTime(arg string) (time.Time, error) {
	now := time.Now()

	// validate the granularity
	granularity := time.Hour * 24

	fromTime, err := parse.ParseTime(arg, now)
	if err != nil {
		return time.Time{}, fmt.Errorf("failed to parse '%s' argument: %w", arg, err)
	}

	return fromTime.Truncate(granularity), nil
}<|MERGE_RESOLUTION|>--- conflicted
+++ resolved
@@ -83,16 +83,6 @@
 	if _, ok := os.LookupEnv(constants.EnvConfigDump); ok {
 		localcmdconfig.DisplayConfig()
 		return
-<<<<<<< HEAD
-	}
-
-	err = doCollect(ctx, cancel, args)
-	if errors.Is(err, context.Canceled) {
-		// clear error so we don't show it with normal error reporting
-		err = nil
-		fmt.Println("Collection cancelled.") //nolint:forbidigo // ui output
-=======
->>>>>>> 69130369
 	}
 
 	err = doCollect(ctx, cancel, args)
