--- conflicted
+++ resolved
@@ -725,57 +725,10 @@
 	error_helpers.FailOnError(err)
 	printableResource := display.NewPrintableResource(resources)
 
-<<<<<<< HEAD
 	// Get Printer
 	printer, err := printers.GetPrinter[*display.PluginResource](cmd)
 	error_helpers.FailOnError(err)
-=======
-	err = showPluginListOutput(pluginList, outputFormat)
-	if err != nil {
-		error_helpers.ShowError(ctx, err)
-	}
-
-}
-
-func showPluginListOutput(pluginList []plugin.PluginListItem, outputFormat string) error {
-	switch outputFormat {
-	case pconstants.OutputFormatTable:
-		showPluginListAsTable(pluginList)
-		return nil
-	case pconstants.OutputFormatJSON:
-		return showPluginListAsJSON(pluginList)
-	default:
-		return errors.New("invalid output format")
-	}
-}
-
-func showPluginListAsTable(pluginList []plugin.PluginListItem) {
-	headers := []string{"INSTALLED", "VERSION", "PARTITIONS"}
-	var rows [][]string
-	// List installed plugins in a table
-	if len(pluginList) != 0 {
-		for _, item := range pluginList {
-			rows = append(rows, []string{item.Name, item.Version.String(), strings.Join(item.Partitions, ",")})
-		}
-	} else {
-		rows = append(rows, []string{"", "", ""})
-	}
-	querydisplay.ShowTable(headers, rows, &querydisplay.ShowWrappedTableOptions{AutoMerge: false})
-	fmt.Printf("\n") //nolint:forbidigo // ui output
-}
-
-func showPluginListAsJSON(pluginList []plugin.PluginListItem) error {
-	output := pluginJsonOutput{}
-
-	for _, item := range pluginList {
-		installed := installedPlugin{
-			Name:       item.Name,
-			Version:    item.Version.String(),
-			Partitions: item.Partitions,
-		}
-		output.Installed = append(output.Installed, installed)
-	}
->>>>>>> 06b76f76
+
 
 	// Print
 	err = printer.PrintResource(ctx, printableResource, cmd.OutOrStdout())
@@ -793,71 +746,8 @@
 		return
 	}
 
-<<<<<<< HEAD
+
 	//setup a cancel context and start cancel handler
-=======
-	// now ask the plugin manager to make a describe call
-	pluginManager := plugin_manager.New()
-	describeResponse, err := pluginManager.Describe(cmd.Context(), args[0])
-	error_helpers.FailOnError(err)
-
-	err = showPluginShowOutput(describeResponse, viper.GetString(pconstants.ArgOutput))
-	if err != nil {
-		error_helpers.ShowError(cmd.Context(), err)
-		exitCode = pconstants.ExitCodePluginListFailure
-	}
-}
-
-func showPluginShowOutput(resp *plugin_manager.PluginDescribeResponse, outputFormat string) error {
-	switch outputFormat {
-	case pconstants.OutputFormatPretty:
-		return showPluginShowAsPlainText(resp)
-	case pconstants.OutputFormatJSON:
-		return showPluginShowAsJSON(resp)
-	default:
-		return errors.New("invalid output format")
-	}
-}
-
-func showPluginShowAsPlainText(pluginShow *plugin_manager.PluginDescribeResponse) error {
-	// Format TableSchemas
-	var tablesOutput []string
-	for table, schema := range pluginShow.TableSchemas {
-		tablesOutput = append(tablesOutput, fmt.Sprintf("%s: %s", table, schema))
-	}
-	tablesString := strings.Join(tablesOutput, "\n")
-
-	// Format Sources
-	var sourcesOutput []string
-	for source, metadata := range pluginShow.Sources {
-		sourcesOutput = append(sourcesOutput, fmt.Sprintf("%s: %s", source, metadata))
-	}
-	sourcesString := strings.Join(sourcesOutput, "\n")
-
-	// Print the plain output
-	fmt.Println("Tables:")
-	fmt.Println(tablesString)
-	fmt.Println()
-	fmt.Println("Sources:")
-	fmt.Println(sourcesString)
-
-	return nil
-}
-
-func showPluginShowAsJSON(pluginShow *plugin_manager.PluginDescribeResponse) error {
-
-	jsonOutput, err := json.MarshalIndent(pluginShow, "", "  ")
-	if err != nil {
-		return err
-	}
-	fmt.Println(string(jsonOutput)) //nolint:forbidigo // ui output
-	fmt.Println()                   //nolint:forbidigo // ui output
-	return nil
-}
-
-func runPluginUninstallCmd(cmd *cobra.Command, args []string) {
-	// setup a cancel context and start cancel handler
->>>>>>> 06b76f76
 	ctx, cancel := context.WithCancel(cmd.Context())
 	contexthelpers.StartCancelHandler(cancel)
 
