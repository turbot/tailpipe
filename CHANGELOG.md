<<<<<<< HEAD
## v0.2.0 [2025-04-02]
_What's new_
* Add support for plugins with custom formats ([#264](https://github.com/turbot/tailpipe/issues/264)): 
=======
## v0.2.1 [2025-04-02]
_Bug fixes_
* Table introspection in json now displays descriptions correctly. ([#323](https://github.com/turbot/tailpipe/issues/323)):
* Fix resolution of the format before calling Collect when the format plugin is different from the table plugin.([#319](https://github.com/turbot/tailpipe/issues/319)):

## v0.2.0 [2025-04-02]
_What's new_
* Add support for plugins with custom formats  
>>>>>>> 5a6e2b0a
  A `format` block can be defined in config and plugins can provide formats `types` and `presets` . Format are supported by the new Nginx and Apache plugins.
* Add `format list` and `format show` commands. ([#235](https://github.com/turbot/tailpipe/issues/235))
* Update the `plugin show` command to add exported formats and correctly display partitions, etc. ([#257](https://github.com/turbot/tailpipe/issues/257))
* Improve the error reporting in the collection UI ([#247](https://github.com/turbot/tailpipe/issues/247)).
* Update all SQL in code and messaging to be lower case.

## v0.1.3 [2025-03-17]
_What's new_
- Parquet creation is now transactional - write to temp file first then rename. ([#41](https://github.com/turbot/tailpipe/issues/41))
- Views are now created with QuotedIdentifiers allowing use of reserved keywords, etc. ([#205](https://github.com/turbot/tailpipe/issues/205))
- Updated status text for a collection with no active progress. ([#210](https://github.com/turbot/tailpipe/issues/210))

_Bug fixes_
- Fix issue where tailpipe was failing to install private turbot-hosted plugins. ([#201](https://github.com/turbot/tailpipe/issues/201))
- Sort columns before creating view to ensure they're correctly ordered. ([#59](https://github.com/turbot/tailpipe/issues/59))
- DeleteParquetFiles only prunes the partition folder. ([#227](https://github.com/turbot/tailpipe/issues/227))

## v0.1.2 [2025-02-21]
_What's new_
- The `--from` and `--to` arguments now support a wider range of time formats. ([#223](https://github.com/turbot/tailpipe/issues/223))

_Bug fixes_
- Fixes issue where passing the sql file name to tailpipe query was not working. ([#216](https://github.com/turbot/tailpipe/issues/216))
- Fixes issue where tailpipe was failing to install private turbot-hosted plugins. ([#201](https://github.com/turbot/tailpipe/issues/201))

## v0.1.1 [2025-02-10]
_Bug fixes_
- The `table show` command now correctly shows table description. ([#181](https://github.com/turbot/tailpipe/issues/181))
- Fixes issue where tailpipe plugin install/update failed if docker-credential-desktop was found not on PATH. ([#197](https://github.com/turbot/tailpipe/issues/197))

## v0.1.0 [2025-01-30]

Introducing Tailpipe, a high-performance data collection and querying tool that makes it easy to collect, store, and analyze log data.

With Tailpipe you can:

* Collect logs from various sources and store them efficiently
* Query your data with familiar SQL syntax using Tailpipe (or DuckDB!)
* Use Powerpipe to visualize your logs and run detections

Learn more at:
* Website - https://tailpipe.io
* Docs - https://tailpipe.io/docs
* Hub - https://hub.tailpipe.io
* Introduction - https://tailpipe.io/blog/introducing-tailpipe
<|MERGE_RESOLUTION|>--- conflicted
+++ resolved
@@ -1,8 +1,3 @@
-<<<<<<< HEAD
-## v0.2.0 [2025-04-02]
-_What's new_
-* Add support for plugins with custom formats ([#264](https://github.com/turbot/tailpipe/issues/264)): 
-=======
 ## v0.2.1 [2025-04-02]
 _Bug fixes_
 * Table introspection in json now displays descriptions correctly. ([#323](https://github.com/turbot/tailpipe/issues/323)):
@@ -11,7 +6,6 @@
 ## v0.2.0 [2025-04-02]
 _What's new_
 * Add support for plugins with custom formats  
->>>>>>> 5a6e2b0a
   A `format` block can be defined in config and plugins can provide formats `types` and `presets` . Format are supported by the new Nginx and Apache plugins.
 * Add `format list` and `format show` commands. ([#235](https://github.com/turbot/tailpipe/issues/235))
 * Update the `plugin show` command to add exported formats and correctly display partitions, etc. ([#257](https://github.com/turbot/tailpipe/issues/257))
