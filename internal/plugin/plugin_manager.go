--- conflicted
+++ resolved
@@ -145,79 +145,6 @@
 	return CollectResponseFromProto(collectResponse), nil
 }
 
-<<<<<<< HEAD
-// formatToProto takes a config.Format, describes the format and returns the proto.FormatData for the plugin
-func (p *PluginManager) formatToProto(ctx context.Context, format *config.Format, tablePlugin *pplugin.Plugin) (*proto.FormatData, error) {
-	//  check if the format is provided by the table plugin or whether we need to start format plugin
-	formatPluginName, ok := config.GetPluginForFormat(format)
-	if !ok {
-		return nil, fmt.Errorf("error determining source plugin for format %s", format.FullName)
-	}
-	// if the format is provided by the table plugin, we can just convert it to proto
-	if formatPluginName == tablePlugin.Plugin {
-		slog.Info("format is provided by the table plugin - converting to proto", "format", format.FullName, "plugin", formatPluginName)
-		return format.ToProto(), nil
-	}
-
-	// so the plugin is NOT the table plugin - start it if needed
-	formatPlugin := pplugin.NewPlugin(formatPluginName)
-	if formatPlugin.Plugin == tablePlugin.Plugin {
-		// the format is provided by the table plugin - nothing to do
-		return nil, nil
-	}
-	slog.Info("format is not provided by the table plugin - describing the format and converting to a regex format", "format", format.FullName, "plugin", formatPlugin.Plugin)
-
-	// so the format is provided by a different plugin - start it if needed and execute a describe
-	// if format is NOT a preset, we need to pass the custom formats to the describe call
-	var opts []DescribeOpts
-	if format.PresetName == "" {
-		opts = append(opts, WithCustomFormats(format), WithCustomFormatsOnly())
-	}
-
-	describeResponse, err := p.Describe(ctx, formatPlugin.Plugin, opts...)
-	if err != nil {
-		return nil, fmt.Errorf("error resolving format: %w", err)
-	}
-
-	var desc *types.FormatDescription
-	if format.PresetName != "" {
-		// if format is a preset
-		desc, ok = describeResponse.FormatPresets[format.PresetName]
-		if !ok {
-			return nil, fmt.Errorf("plugin '%s' returned no description for format preset '%s'", formatPluginName, format.PresetName)
-		}
-	} else {
-		// we expect the custom format to be the one we asked for
-		// the escriptions are keyed by unqualified name, i.e. type.name
-		desc, ok = describeResponse.CustomFormats[format.UnqualifiedName]
-		if !ok {
-			return nil, fmt.Errorf("plugin '%s' returned no description for format '%s'", formatPluginName, format.UnqualifiedName)
-		}
-	}
-
-	return &proto.FormatData{Name: format.FullName, Regex: desc.Regex}, nil
-}
-
-type DescribeOpts func(*proto.DescribeRequest)
-
-func WithCustomFormats(customFormats ...*config.Format) DescribeOpts {
-	return func(req *proto.DescribeRequest) {
-		var customFormatsProto []*proto.FormatData
-		for _, f := range customFormats {
-			customFormatsProto = append(customFormatsProto, f.ToProto())
-		}
-		req.CustomFormats = customFormatsProto
-	}
-}
-
-func WithCustomFormatsOnly() DescribeOpts {
-	return func(req *proto.DescribeRequest) {
-		req.CustomFormatsOnly = true
-	}
-}
-
-=======
->>>>>>> 09e02a06
 // Describe starts the plugin if needed, and returns the plugin description, including description of any custom formats
 func (p *PluginManager) Describe(ctx context.Context, pluginName string, opts ...DescribeOpts) (*types.DescribeResponse, error) {
 	// build plugin ref from the name
