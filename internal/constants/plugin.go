--- conflicted
+++ resolved
@@ -3,11 +3,7 @@
 const (
 	CorePluginName       = "core"
 	CorePluginFullName   = "hub.tailpipe.io/plugins/turbot/core@latest"
-<<<<<<< HEAD
-	MinCorePluginVersion = "v0.1.5"
-=======
 	MinCorePluginVersion = "v0.1.6"
->>>>>>> 8851e1fc
 	// TailpipeHubOCIBase is the tailpipe hub URL
 	TailpipeHubOCIBase = "hub.tailpipe.io/"
 	// BaseImageRef is the prefix for all tailpipe plugin images
