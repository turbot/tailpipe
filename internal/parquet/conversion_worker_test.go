package parquet

import (
	"fmt"
	"os"
	"path/filepath"
	"reflect"
	"testing"

	_ "github.com/marcboeker/go-duckdb/v2"
	"github.com/spf13/viper"
	pcmdconfig "github.com/turbot/pipe-fittings/v2/cmdconfig"
	"github.com/turbot/pipe-fittings/v2/parse"
	"github.com/turbot/pipe-fittings/v2/workspace_profile"
	"github.com/turbot/tailpipe-plugin-sdk/schema"
	"github.com/turbot/tailpipe/internal/cmdconfig"
	"github.com/turbot/tailpipe/internal/config"
	"github.com/turbot/tailpipe/internal/constants"
	"github.com/turbot/tailpipe/internal/database"
)

var testDb *database.DuckDb

const testDir = "buildViewQuery_test_data"

// we use the same path for all tests
var jsonlFilePath string

func setup() error {
	var err error

	// Create a temporary config directory
	tempConfigDir, err := os.MkdirTemp("", "tailpipe_test_config")
	if err != nil {
		return fmt.Errorf("error creating temp config directory: %w", err)
	}

	// Set the config path to our temporary directory
	viper.Set("config_path", tempConfigDir)

	// Initialize workspace profile with parse options
	parseOpts := []parse.ParseHclOpt{
		parse.WithEscapeBackticks(true),
	}
	loader, err := pcmdconfig.GetWorkspaceProfileLoader[*workspace_profile.TailpipeWorkspaceProfile](parseOpts...)
	if err != nil {
		return fmt.Errorf("error creating workspace profile loader: %w", err)
	}
	config.GlobalWorkspaceProfile = loader.GetActiveWorkspaceProfile()
	if err := config.GlobalWorkspaceProfile.EnsureWorkspaceDirs(); err != nil {
		return fmt.Errorf("error ensuring workspace dirs: %w", err)
	}

	db, err := database.NewDuckDb(database.WithDuckDbExtensions(constants.DuckDbExtensions))
	if err != nil {
		return fmt.Errorf("error creating duckdb: %w", err)
	}
	testDb = db
	// make tempdata directory in local folder
	// Create the directory
	err = os.MkdirAll(testDir, 0755)
	if err != nil {
		db.Close()
		return fmt.Errorf("error creating temp directory: %w", err)
	}

	// resolve the jsonl file path
	jsonlFilePath, err = filepath.Abs(filepath.Join(testDir, "test.jsonl"))
	return err
}

func teardown() {
	os.RemoveAll("test_data")
	if testDb != nil {
		testDb.Close()
	}
}

func Test_buildViewQuery(t *testing.T) {
	// set the version explicitly here since version is set during build time
	// then set the app specific constants needed for the tests
	viper.Set("main.version", "0.0.1")
	cmdconfig.SetAppSpecificConstants()

	if err := setup(); err != nil {
		t.Fatalf("error setting up test: %s", err)
	}
	defer teardown()

	type args struct {
		schema    *schema.TableSchema
		json      string
		sqlColumn string
	}
	tests := []struct {
		name      string
		args      args
		wantQuery string
		wantData  any
	}{
		/*
		       c.Type = "boolean"
		       c.Type = "tinyint"
		       c.Type = "smallint"
		       c.Type = "integer"
		       c.Type = "bigint"
		       c.Type = "utinyint"
		       c.Type = "usmallint"
		       c.Type = "uinteger"
		       c.Type = "ubigint"
		       c.Type = "float"
		       c.Type = "double"
		       c.Type = "varchar"
		           c.Type = "timestamp"

		   c.Type = "BLOB"
		       c.Type = "array"
		       c.Type = "struct"
		       c.Type = "map"
		*/
		{
			name: "struct",
			args: args{
				schema: &schema.TableSchema{
					Columns: []*schema.ColumnSchema{
						{
							SourceName: "StructField",
							ColumnName: "struct_field",
							Type:       "struct",
							StructFields: []*schema.ColumnSchema{
								{SourceName: "StructStringField", ColumnName: "struct_string_field", Type: "varchar"},
								{SourceName: "StructIntField", ColumnName: "struct_int_field", Type: "bigint"},
							},
						},
					},
				},
				json:      `{  "StructField": {   "StructStringField": "StructStringVal", "StructIntField": 100   }}`,
				sqlColumn: "struct_field.struct_string_field",
			},
			wantQuery: `select * from(select
	case
		when "StructField" is null then null
		else struct_pack(
			"struct_string_field" := "StructField"."StructStringField"::varchar,
			"struct_int_field" := "StructField"."StructIntField"::bigint
		)
	end as "struct_field"
from
	read_ndjson(
		'%s',
		columns = {
			"StructField": 'struct("StructStringField" varchar, "StructIntField" bigint)'
		}
	))`,
			wantData: []any{"StructStringVal"},
		},
		{
			name: "json",
			args: args{
				schema: &schema.TableSchema{
					Columns: []*schema.ColumnSchema{
						{
							SourceName: "JsonField",
							ColumnName: "json_field",
							Type:       "json",
						},
					},
				},
				json:      `{  "JsonField": {   "string_field": "JsonStringVal", "int_field": 100   }}`,
				sqlColumn: "json_field.string_field",
			},
			wantQuery: `select * from(select
	json("JsonField") as "json_field"
from
	read_ndjson(
		'%s',
		columns = {
			"JsonField": 'json'
		}
<<<<<<< HEAD
	)`,
=======
	))`,
>>>>>>> 8851e1fc
			wantData: []any{`JsonStringVal`},
		},
		{
			name: "struct with keyword names",
			args: args{
				schema: &schema.TableSchema{
					Columns: []*schema.ColumnSchema{
						{
							SourceName: "end",
							ColumnName: "end",
							Type:       "struct",
							StructFields: []*schema.ColumnSchema{
								{SourceName: "any", ColumnName: "any", Type: "varchar"},
							},
						},
					},
				},
				json:      `{  "end": {   "any": "StructStringVal"  }}`,
				sqlColumn: `"end"."any"`,
			},
			wantQuery: `select * from(select
	case
		when "end" is null then null
		else struct_pack(
			"any" := "end"."any"::varchar
		)
	end as "end"
from
	read_ndjson(
		'%s',
		columns = {
			"end": 'struct("any" varchar)'
		}
	))`,
			wantData: []any{"StructStringVal"},
		},
		{
			name: "null struct",
			args: args{
				schema: &schema.TableSchema{
					Columns: []*schema.ColumnSchema{
						{
							SourceName: "end",
							ColumnName: "end",
							Type:       "struct",
							StructFields: []*schema.ColumnSchema{
								{SourceName: "any", ColumnName: "any", Type: "varchar"},
							},
						},
					},
				},
				json:      `{ }`,
				sqlColumn: `"end"."any"`,
			},
			wantQuery: `select * from(select
	case
		when "end" is null then null
		else struct_pack(
			"any" := "end"."any"::varchar
		)
	end as "end"
from
	read_ndjson(
		'%s',
		columns = {
			"end": 'struct("any" varchar)'
		}
	))`,
			wantData: []any{nil},
		},
		{
			name: "nested struct",
			args: args{
				schema: &schema.TableSchema{
					Columns: []*schema.ColumnSchema{
						{
							SourceName: "StructField",
							ColumnName: "struct_field",
							Type:       "struct",
							StructFields: []*schema.ColumnSchema{
								{
									SourceName: "NestedStruct",
									ColumnName: "nested_struct",
									Type:       "struct",
									StructFields: []*schema.ColumnSchema{
										{
											SourceName: "NestedStructStringField",
											ColumnName: "nested_struct_string_field",
											Type:       "varchar",
										},
									},
								},
								{
									SourceName: "StructStringField",
									ColumnName: "struct_string_field",
									Type:       "varchar",
								},
							},
						},
					},
				},
				json:      `{  "StructField": {    "NestedStruct": {      "NestedStructStringField": "NestedStructStringVal"    },    "StructStringField": "StructStringVal"  }}`,
				sqlColumn: "struct_field.nested_struct.nested_struct_string_field",
			},
			wantQuery: `select * from(select
	case
		when "StructField" is null then null
		else struct_pack(
			"nested_struct" := case
				when "StructField"."NestedStruct" is null then null
				else struct_pack(
					"nested_struct_string_field" := "StructField"."NestedStruct"."NestedStructStringField"::varchar
				)
			end,
			"struct_string_field" := "StructField"."StructStringField"::varchar
		)
	end as "struct_field"
from
	read_ndjson(
		'%s',
		columns = {
			"StructField": 'struct("NestedStruct" struct("NestedStructStringField" varchar), "StructStringField" varchar)'
		}
	))`,
			wantData: []any{"NestedStructStringVal"},
		},
		{
			name: "null nested struct",
			args: args{
				schema: &schema.TableSchema{
					Columns: []*schema.ColumnSchema{
						{
							SourceName: "StructField",
							ColumnName: "struct_field",
							Type:       "struct",
							StructFields: []*schema.ColumnSchema{
								{
									SourceName: "NestedStruct",
									ColumnName: "nested_struct",
									Type:       "struct",
									StructFields: []*schema.ColumnSchema{
										{
											SourceName: "NestedStructStringField",
											ColumnName: "nested_struct_string_field",
											Type:       "varchar",
										},
									},
								},
								{
									SourceName: "StructStringField",
									ColumnName: "struct_string_field",
									Type:       "varchar",
								},
							},
						},
					},
				},
				json: `{  "StructField": {    "NestedStruct": {      "NestedStructStringField": "NestedStructStringVal"    },    "StructStringField": "StructStringVal"  }}
{  }`,
				sqlColumn: "struct_field.nested_struct.nested_struct_string_field",
			},
			wantQuery: `select * from(select
	case
		when "StructField" is null then null
		else struct_pack(
			"nested_struct" := case
				when "StructField"."NestedStruct" is null then null
				else struct_pack(
					"nested_struct_string_field" := "StructField"."NestedStruct"."NestedStructStringField"::varchar
				)
			end,
			"struct_string_field" := "StructField"."StructStringField"::varchar
		)
	end as "struct_field"
from
	read_ndjson(
		'%s',
		columns = {
			"StructField": 'struct("NestedStruct" struct("NestedStructStringField" varchar), "StructStringField" varchar)'
		}
	))`,
			wantData: []any{"NestedStructStringVal", nil},
		},
		{
			name: "nested struct with keyword names",
			args: args{
				schema: &schema.TableSchema{
					Columns: []*schema.ColumnSchema{
						{
							SourceName: "end",
							ColumnName: "end",
							Type:       "struct",
							StructFields: []*schema.ColumnSchema{
								{
									SourceName: "any",
									ColumnName: "any",
									Type:       "struct",
									StructFields: []*schema.ColumnSchema{
										{
											SourceName: "for",
											ColumnName: "for",
											Type:       "varchar",
										},
									},
								},
							},
						},
					},
				},
				json:      `{  "end": {    "any": {      "for": "NestedStructStringVal"    }}}`,
				sqlColumn: `"end"."any"."for"`,
			},
			wantQuery: `select * from(select
	case
		when "end" is null then null
		else struct_pack(
			"any" := case
				when "end"."any" is null then null
				else struct_pack(
					"for" := "end"."any"."for"::varchar
				)
			end
		)
	end as "end"
from
	read_ndjson(
		'%s',
		columns = {
			"end": 'struct("any" struct("for" varchar))'
		}
	))`,
			wantData: []any{"NestedStructStringVal"},
		},
		{
			name: "scalar types",
			args: args{
				schema: &schema.TableSchema{
					Columns: []*schema.ColumnSchema{
						{SourceName: "BooleanField", ColumnName: "boolean_field", Type: "boolean"},
						{SourceName: "TinyIntField", ColumnName: "tinyint_field", Type: "tinyint"},
						{SourceName: "SmallIntField", ColumnName: "smallint_field", Type: "smallint"},
						{SourceName: "IntegerField", ColumnName: "integer_field", Type: "integer"},
						{SourceName: "BigIntField", ColumnName: "bigint_field", Type: "bigint"},
						{SourceName: "UTinyIntField", ColumnName: "utinyint_field", Type: "utinyint"},
						{SourceName: "USmallIntField", ColumnName: "usmallint_field", Type: "usmallint"},
						{SourceName: "UIntegerField", ColumnName: "uinteger_field", Type: "uinteger"},
						{SourceName: "UBigIntField", ColumnName: "ubigint_field", Type: "ubigint"},
						{SourceName: "FloatField", ColumnName: "float_field", Type: "float"},
						{SourceName: "DoubleField", ColumnName: "double_field", Type: "double"},
						{SourceName: "VarcharField", ColumnName: "varchar_field", Type: "varchar"},
						{SourceName: "TimestampField", ColumnName: "timestamp_field", Type: "timestamp"},
					},
				},
				json:      `{"BooleanField": true, "TinyIntField": 1, "SmallIntField": 2, "IntegerField": 3, "BigIntField": 4, "UTinyIntField": 5, "USmallIntField": 6, "UIntegerField": 7, "UBigIntField": 8, "FloatField": 1.23, "DoubleField": 4.56, "VarcharField": "StringValue", "TimestampField": "2024-01-01T00:00:00Z"}`,
				sqlColumn: "varchar_field",
			},
			wantQuery: `select * from(select
	"BooleanField" as "boolean_field",
	"TinyIntField" as "tinyint_field",
	"SmallIntField" as "smallint_field",
	"IntegerField" as "integer_field",
	"BigIntField" as "bigint_field",
	"UTinyIntField" as "utinyint_field",
	"USmallIntField" as "usmallint_field",
	"UIntegerField" as "uinteger_field",
	"UBigIntField" as "ubigint_field",
	"FloatField" as "float_field",
	"DoubleField" as "double_field",
	"VarcharField" as "varchar_field",
	"TimestampField" as "timestamp_field"
from
	read_ndjson(
		'%s',
		columns = {
			"BooleanField": 'boolean', 
			"TinyIntField": 'tinyint', 
			"SmallIntField": 'smallint', 
			"IntegerField": 'integer', 
			"BigIntField": 'bigint', 
			"UTinyIntField": 'utinyint', 
			"USmallIntField": 'usmallint', 
			"UIntegerField": 'uinteger', 
			"UBigIntField": 'ubigint', 
			"FloatField": 'float', 
			"DoubleField": 'double', 
			"VarcharField": 'varchar', 
			"TimestampField": 'timestamp'
		}
	))`,
			wantData: []any{"StringValue"},
		},
		{
			name: "scalar types - reserved names",
			args: args{
				schema: &schema.TableSchema{
					Columns: []*schema.ColumnSchema{
						{SourceName: "end", ColumnName: "end", Type: "boolean"},
						{SourceName: "for", ColumnName: "for", Type: "tinyint"},
					},
				},
				json:      `{"end": true, "for": 1}`,
				sqlColumn: `"end"`,
			},
			wantQuery: `select * from(select
	"end" as "end",
	"for" as "for"
from
	read_ndjson(
		'%s',
		columns = {
			"end": 'boolean', 
			"for": 'tinyint'
		}
	))`,
			wantData: []any{true},
		},
		{
			name: "scalar types - missing some data",
			args: args{
				schema: &schema.TableSchema{
					Columns: []*schema.ColumnSchema{
						{SourceName: "BooleanField", ColumnName: "boolean_field", Type: "boolean"},
						{SourceName: "TinyIntField", ColumnName: "tinyint_field", Type: "tinyint"},
						{SourceName: "SmallIntField", ColumnName: "smallint_field", Type: "smallint"},
						{SourceName: "IntegerField", ColumnName: "integer_field", Type: "integer"},
						{SourceName: "BigIntField", ColumnName: "bigint_field", Type: "bigint"},
						{SourceName: "UTinyIntField", ColumnName: "utinyint_field", Type: "utinyint"},
						{SourceName: "USmallIntField", ColumnName: "usmallint_field", Type: "usmallint"},
						{SourceName: "UIntegerField", ColumnName: "uinteger_field", Type: "uinteger"},
						{SourceName: "UBigIntField", ColumnName: "ubigint_field", Type: "ubigint"},
						{SourceName: "FloatField", ColumnName: "float_field", Type: "float"},
						{SourceName: "DoubleField", ColumnName: "double_field", Type: "double"},
						{SourceName: "VarcharField", ColumnName: "varchar_field", Type: "varchar"},
						{SourceName: "TimestampField", ColumnName: "timestamp_field", Type: "timestamp"},
					},
				},
				json:      `{"BooleanField": true}`,
				sqlColumn: "boolean_field",
			},
			wantQuery: `select * from(select
	"BooleanField" as "boolean_field",
	"TinyIntField" as "tinyint_field",
	"SmallIntField" as "smallint_field",
	"IntegerField" as "integer_field",
	"BigIntField" as "bigint_field",
	"UTinyIntField" as "utinyint_field",
	"USmallIntField" as "usmallint_field",
	"UIntegerField" as "uinteger_field",
	"UBigIntField" as "ubigint_field",
	"FloatField" as "float_field",
	"DoubleField" as "double_field",
	"VarcharField" as "varchar_field",
	"TimestampField" as "timestamp_field"
from
	read_ndjson(
		'%s',
		columns = {
			"BooleanField": 'boolean', 
			"TinyIntField": 'tinyint', 
			"SmallIntField": 'smallint', 
			"IntegerField": 'integer', 
			"BigIntField": 'bigint', 
			"UTinyIntField": 'utinyint', 
			"USmallIntField": 'usmallint', 
			"UIntegerField": 'uinteger', 
			"UBigIntField": 'ubigint', 
			"FloatField": 'float', 
			"DoubleField": 'double', 
			"VarcharField": 'varchar', 
			"TimestampField": 'timestamp'
		}
	))`,
			wantData: []any{true},
		},
		{
			name: "scalar types - some rows missing some data",
			args: args{
				schema: &schema.TableSchema{
					Columns: []*schema.ColumnSchema{
						{SourceName: "BooleanField", ColumnName: "boolean_field", Type: "boolean"},
						{SourceName: "TinyIntField", ColumnName: "tinyint_field", Type: "tinyint"},
						{SourceName: "SmallIntField", ColumnName: "smallint_field", Type: "smallint"},
						{SourceName: "IntegerField", ColumnName: "integer_field", Type: "integer"},
						{SourceName: "BigIntField", ColumnName: "bigint_field", Type: "bigint"},
						{SourceName: "UTinyIntField", ColumnName: "utinyint_field", Type: "utinyint"},
						{SourceName: "USmallIntField", ColumnName: "usmallint_field", Type: "usmallint"},
						{SourceName: "UIntegerField", ColumnName: "uinteger_field", Type: "uinteger"},
						{SourceName: "UBigIntField", ColumnName: "ubigint_field", Type: "ubigint"},
						{SourceName: "FloatField", ColumnName: "float_field", Type: "float"},
						{SourceName: "DoubleField", ColumnName: "double_field", Type: "double"},
						{SourceName: "VarcharField", ColumnName: "varchar_field", Type: "varchar"},
						{SourceName: "TimestampField", ColumnName: "timestamp_field", Type: "timestamp"},
					},
				},
				json: `{"BooleanField": true}
{"TinyIntField": 1}
{"TinyIntField": 1, "BooleanField": true}`,
				sqlColumn: "boolean_field",
			},
			wantQuery: `select * from(select
	"BooleanField" as "boolean_field",
	"TinyIntField" as "tinyint_field",
	"SmallIntField" as "smallint_field",
	"IntegerField" as "integer_field",
	"BigIntField" as "bigint_field",
	"UTinyIntField" as "utinyint_field",
	"USmallIntField" as "usmallint_field",
	"UIntegerField" as "uinteger_field",
	"UBigIntField" as "ubigint_field",
	"FloatField" as "float_field",
	"DoubleField" as "double_field",
	"VarcharField" as "varchar_field",
	"TimestampField" as "timestamp_field"
from
	read_ndjson(
		'%s',
		columns = {
			"BooleanField": 'boolean', 
			"TinyIntField": 'tinyint', 
			"SmallIntField": 'smallint', 
			"IntegerField": 'integer', 
			"BigIntField": 'bigint', 
			"UTinyIntField": 'utinyint', 
			"USmallIntField": 'usmallint', 
			"UIntegerField": 'uinteger', 
			"UBigIntField": 'ubigint', 
			"FloatField": 'float', 
			"DoubleField": 'double', 
			"VarcharField": 'varchar', 
			"TimestampField": 'timestamp'
		}
	))`,
			wantData: []any{true, nil, true},
		},
		{
			name: "scalar types, missing all data",
			args: args{
				schema: &schema.TableSchema{
					Columns: []*schema.ColumnSchema{
						{SourceName: "BooleanField", ColumnName: "boolean_field", Type: "boolean"},
						{SourceName: "TinyIntField", ColumnName: "tinyint_field", Type: "tinyint"},
						{SourceName: "SmallIntField", ColumnName: "smallint_field", Type: "smallint"},
						{SourceName: "IntegerField", ColumnName: "integer_field", Type: "integer"},
						{SourceName: "BigIntField", ColumnName: "bigint_field", Type: "bigint"},
						{SourceName: "UTinyIntField", ColumnName: "utinyint_field", Type: "utinyint"},
						{SourceName: "USmallIntField", ColumnName: "usmallint_field", Type: "usmallint"},
						{SourceName: "UIntegerField", ColumnName: "uinteger_field", Type: "uinteger"},
						{SourceName: "UBigIntField", ColumnName: "ubigint_field", Type: "ubigint"},
						{SourceName: "FloatField", ColumnName: "float_field", Type: "float"},
						{SourceName: "DoubleField", ColumnName: "double_field", Type: "double"},
						{SourceName: "VarcharField", ColumnName: "varchar_field", Type: "varchar"},
						{SourceName: "TimestampField", ColumnName: "timestamp_field", Type: "timestamp"},
					},
				},
				json:      `{}`,
				sqlColumn: "varchar_field",
			},
			wantQuery: `select * from(select
	"BooleanField" as "boolean_field",
	"TinyIntField" as "tinyint_field",
	"SmallIntField" as "smallint_field",
	"IntegerField" as "integer_field",
	"BigIntField" as "bigint_field",
	"UTinyIntField" as "utinyint_field",
	"USmallIntField" as "usmallint_field",
	"UIntegerField" as "uinteger_field",
	"UBigIntField" as "ubigint_field",
	"FloatField" as "float_field",
	"DoubleField" as "double_field",
	"VarcharField" as "varchar_field",
	"TimestampField" as "timestamp_field"
from
	read_ndjson(
		'%s',
		columns = {
			"BooleanField": 'boolean', 
			"TinyIntField": 'tinyint', 
			"SmallIntField": 'smallint', 
			"IntegerField": 'integer', 
			"BigIntField": 'bigint', 
			"UTinyIntField": 'utinyint', 
			"USmallIntField": 'usmallint', 
			"UIntegerField": 'uinteger', 
			"UBigIntField": 'ubigint', 
			"FloatField": 'float', 
			"DoubleField": 'double', 
			"VarcharField": 'varchar', 
			"TimestampField": 'timestamp'
		}
	))`,
			wantData: []any{nil},
		},
		{
			name: "array types",
			args: args{
				schema: &schema.TableSchema{
					Columns: []*schema.ColumnSchema{
						{SourceName: "BooleanArrayField", ColumnName: "boolean_array_field", Type: "boolean[]"},
						{SourceName: "TinyIntArrayField", ColumnName: "tinyint_array_field", Type: "tinyint[]"},
						{SourceName: "SmallIntArrayField", ColumnName: "smallint_array_field", Type: "smallint[]"},
						{SourceName: "IntegerArrayField", ColumnName: "integer_array_field", Type: "integer[]"},
						{SourceName: "BigIntArrayField", ColumnName: "bigint_array_field", Type: "bigint[]"},
						{SourceName: "UTinyIntArrayField", ColumnName: "utinyint_array_field", Type: "utinyint[]"},
						{SourceName: "USmallIntArrayField", ColumnName: "usmallint_array_field", Type: "usmallint[]"},
						{SourceName: "UIntegerArrayField", ColumnName: "uinteger_array_field", Type: "uinteger[]"},
						{SourceName: "UBigIntArrayField", ColumnName: "ubigint_array_field", Type: "ubigint[]"},
						{SourceName: "FloatArrayField", ColumnName: "float_array_field", Type: "float[]"},
						{SourceName: "DoubleArrayField", ColumnName: "double_array_field", Type: "double[]"},
						{SourceName: "VarcharArrayField", ColumnName: "varchar_array_field", Type: "varchar[]"},
						{SourceName: "TimestampArrayField", ColumnName: "timestamp_array_field", Type: "timestamp[]"},
					},
				},
				json:      `{"BooleanArrayField": [true, false], "TinyIntArrayField": [1, 2], "SmallIntArrayField": [2, 3], "IntegerArrayField": [3, 4], "BigIntArrayField": [4, 5], "UTinyIntArrayField": [5, 6], "USmallIntArrayField": [6, 7], "UIntegerArrayField": [7, 8], "UBigIntArrayField": [8, 9], "FloatArrayField": [1.23, 2.34], "DoubleArrayField": [4.56, 5.67], "VarcharArrayField": ["StringValue1", "StringValue2"], "TimestampArrayField": ["2024-01-01T00:00:00Z", "2024-01-02T00:00:00Z"]}`,
				sqlColumn: "boolean_array_field",
			},
			wantQuery: `select * from(select
	"BooleanArrayField" as "boolean_array_field",
	"TinyIntArrayField" as "tinyint_array_field",
	"SmallIntArrayField" as "smallint_array_field",
	"IntegerArrayField" as "integer_array_field",
	"BigIntArrayField" as "bigint_array_field",
	"UTinyIntArrayField" as "utinyint_array_field",
	"USmallIntArrayField" as "usmallint_array_field",
	"UIntegerArrayField" as "uinteger_array_field",
	"UBigIntArrayField" as "ubigint_array_field",
	"FloatArrayField" as "float_array_field",
	"DoubleArrayField" as "double_array_field",
	"VarcharArrayField" as "varchar_array_field",
	"TimestampArrayField" as "timestamp_array_field"
from
	read_ndjson(
		'%s',
		columns = {
			"BooleanArrayField": 'boolean[]', 
			"TinyIntArrayField": 'tinyint[]', 
			"SmallIntArrayField": 'smallint[]', 
			"IntegerArrayField": 'integer[]', 
			"BigIntArrayField": 'bigint[]', 
			"UTinyIntArrayField": 'utinyint[]', 
			"USmallIntArrayField": 'usmallint[]', 
			"UIntegerArrayField": 'uinteger[]', 
			"UBigIntArrayField": 'ubigint[]', 
			"FloatArrayField": 'float[]', 
			"DoubleArrayField": 'double[]', 
			"VarcharArrayField": 'varchar[]', 
			"TimestampArrayField": 'timestamp[]'
		}
	))`,
			wantData: []any{[]any{true, false}},
		},
		{
			name: "array of simple structs",
			args: args{
				schema: &schema.TableSchema{
					Columns: []*schema.ColumnSchema{
						{
							SourceName: "StructArrayField",
							ColumnName: "struct_array_field",
							Type:       "struct[]",
							StructFields: []*schema.ColumnSchema{
								{SourceName: "StructStringField", ColumnName: "struct_string_field", Type: "varchar"},
								{SourceName: "StructIntField", ColumnName: "struct_int_field", Type: "integer"},
							},
						},
					},
				},
				json:      `{"StructArrayField": [{"StructStringField": "StringValue1", "StructIntField": 1}, {"StructStringField": "StringValue2", "StructIntField": 2}]}`,
				sqlColumn: "struct_array_field[1].struct_string_field",
			},
			wantQuery: `with raw as (
	select * from(select
		row_number() over () as rowid,
		"StructArrayField" as "struct_array_field"
	from
		read_ndjson(
			'%s',
			columns = {
				"StructArrayField": 'struct("StructStringField" varchar, "StructIntField" integer)[]'
			}
		))
), unnest_struct_array_field as (
    select
        rowid,
		unnest(coalesce("struct_array_field", array[]::struct("StructStringField" varchar, "StructIntField" integer)[])::struct("StructStringField" varchar, "StructIntField" integer)[]) as struct_array_field
	from
		raw
), rebuild_unnest_struct_array_field as (
	select
		rowid,
		struct_array_field->>'StructStringField' as StructArrayField_StructStringField,
		struct_array_field->>'StructIntField' as StructArrayField_StructIntField
	from
		unnest_struct_array_field
), grouped_unnest_struct_array_field as (
	select
		rowid,	
		array_agg(struct_pack(
				struct_string_field := StructArrayField_StructStringField::varchar,
				struct_int_field := StructArrayField_StructIntField::integer
		)) as struct_array_field	
	from
		rebuild_unnest_struct_array_field	
	GROUP BY
		rowid	
)
select
	coalesce(joined_struct_array_field.struct_array_field, null) as struct_array_field
from
	raw	
LEFT JOIN
	grouped_unnest_struct_array_field joined_struct_array_field ON raw.rowid = joined_struct_array_field.rowid`,
			wantData: []any{"StringValue1"},
		},

		// TODO struct arrays are not supported yet
		// in fact one level of struct array field does work, but not nested struct arrays so for
		// now all struct arrays are treated as JSON
		//		{
		//			name: "struct with struct array field",
		//			args: args{
		//				schema: &schema.TableSchema{
		//					Columns: []*schema.ColumnSchema{
		//						{
		//							SourceName: "StructWithArrayField",
		//							ColumnName: "struct_with_array_field",
		//							Type:       "struct",
		//							StructFields: []*schema.ColumnSchema{
		//								{SourceName: "StructArrayField",
		//									ColumnName: "struct_array_field",
		//									Type:       "struct[]",
		//									StructFields: []*schema.ColumnSchema{
		//										{SourceName: "StructStringField", ColumnName: "struct_string_field", Type: "varchar"},
		//										{SourceName: "StructIntField", ColumnName: "struct_int_field", Type: "integer"},
		//									},},
		//							},
		//						},
		//					},
		//				},
		//				json:      `{"StructWithArrayField": {"StructArrayField": [{"StructStringField": "StringValue1", "StructIntField": 1}, {"StructStringField": "StringValue2", "StructIntField": 2}]}}`,
		//				sqlColumn: "struct_with_array_field.struct_array_field[1].struct_string_field",
		//			},
		//			wantQuery: `with raw AS (
		//	select
		//		row_number() OVER () AS rowid,
		//		"StructArrayField" AS "struct_array_field"
		//	from
		//		read_ndjson(
		//			'%s',
		//			columns = {
		//				"StructArrayField": 'struct("StructStringField" varchar, "StructIntField" integer)[]'
		//			}
		//		)
		//), unnest_struct_array_field AS (
		//    select
		//        rowid,
		//		unnest(coalesce("struct_array_field", array[]::struct("StructStringField" varchar, "StructIntField" integer)[])::struct("StructStringField" varchar, "StructIntField" integer)[]) as struct_array_field
		//	from
		//		raw
		//), rebuild_unnest_struct_array_field AS (
		//	select
		//		rowid,
		//		struct_array_field->>'StructStringField' as StructArrayField_StructStringField,
		//		struct_array_field->>'StructIntField' as StructArrayField_StructIntField
		//	from
		//		unnest_struct_array_field
		//), grouped_unnest_struct_array_field AS (
		//	select
		//		rowid,
		//		array_agg(struct_pack(
		//				struct_string_field := StructArrayField_StructStringField::varchar,
		//				struct_int_field := StructArrayField_StructIntField::integer
		//		)) as struct_array_field
		//	from
		//		rebuild_unnest_struct_array_field
		//	GROUP BY
		//		rowid
		//)
		//select
		//	COALESCE(joined_struct_array_field.struct_array_field, NULL) AS struct_array_field
		//from
		//	raw
		//LEFT JOIN
		//	grouped_unnest_struct_array_field joined_struct_array_field ON raw.rowid = joined_struct_array_field.rowid`,
		//			wantData: []any{"StringValue1"},
		//		},

		{
			name: "array of simple structs plus other fields",
			args: args{
				schema: &schema.TableSchema{
					Columns: []*schema.ColumnSchema{
						{
							SourceName: "StructArrayField",
							ColumnName: "struct_array_field",
							Type:       "struct[]",
							StructFields: []*schema.ColumnSchema{
								{SourceName: "StructStringField", ColumnName: "struct_string_field", Type: "varchar"},
								{SourceName: "StructIntField", ColumnName: "struct_int_field", Type: "integer"},
							},
						},
						{SourceName: "IntField", ColumnName: "int_field", Type: "integer"},
						{SourceName: "StringField", ColumnName: "string_field", Type: "varchar"},
						{SourceName: "FloatField", ColumnName: "float_field", Type: "float"},
						{SourceName: "BooleanField", ColumnName: "boolean_field", Type: "boolean"},
						{
							SourceName: "IntArrayField",
							ColumnName: "int_array_field",
							Type:       "integer[]",
						},
						{
							SourceName: "StringArrayField",
							ColumnName: "string_array_field",
							Type:       "varchar[]",
						},
						{
							SourceName: "FloatArrayField",
							ColumnName: "float_array_field",
							Type:       "float[]",
						},
						{
							SourceName: "BooleanArrayField",
							ColumnName: "boolean_array_field",
							Type:       "boolean[]",
						},
					},
				},

				json: `{"StructArrayField": [{"StructStringField": "StringValue1", "StructIntField": 1}, {"StructStringField": "StringValue2", "StructIntField": 2}], "IntField": 10, "StringField": "SampleString", "FloatField": 10.5, "BooleanField": true, "IntArrayField": [1, 2, 3], "StringArrayField": ["String1", "String2"], "FloatArrayField": [1.1, 2.2, 3.3], "BooleanArrayField": [true, false, true]}`,
				// NOTE: arrays are 1-based
				sqlColumn: "struct_array_field[1].struct_string_field",
			},
			wantQuery: `with raw as (
	select * from(select
		row_number() over () as rowid,
		"StructArrayField" as "struct_array_field",
		"IntField" as "int_field",
		"StringField" as "string_field",
		"FloatField" as "float_field",
		"BooleanField" as "boolean_field",
		"IntArrayField" as "int_array_field",
		"StringArrayField" as "string_array_field",
		"FloatArrayField" as "float_array_field",
		"BooleanArrayField" as "boolean_array_field"
	from
		read_ndjson(
			'%s',
			columns = {
				"StructArrayField": 'struct("StructStringField" varchar, "StructIntField" integer)[]', 
				"IntField": 'integer', 
				"StringField": 'varchar', 
				"FloatField": 'float', 
				"BooleanField": 'boolean', 
				"IntArrayField": 'integer[]', 
				"StringArrayField": 'varchar[]', 
				"FloatArrayField": 'float[]', 
				"BooleanArrayField": 'boolean[]'
			}
		))
), unnest_struct_array_field as (
    select
        rowid,
		unnest(coalesce("struct_array_field", array[]::struct("StructStringField" varchar, "StructIntField" integer)[])::struct("StructStringField" varchar, "StructIntField" integer)[]) as struct_array_field
	from
		raw
), rebuild_unnest_struct_array_field as (
	select
		rowid,
		struct_array_field->>'StructStringField' as StructArrayField_StructStringField,
		struct_array_field->>'StructIntField' as StructArrayField_StructIntField
	from
		unnest_struct_array_field
), grouped_unnest_struct_array_field as (
	select
		rowid,	
		array_agg(struct_pack(
				struct_string_field := StructArrayField_StructStringField::varchar,
				struct_int_field := StructArrayField_StructIntField::integer
		)) as struct_array_field	
	from
		rebuild_unnest_struct_array_field	
	GROUP BY
		rowid	
)
select
	coalesce(joined_struct_array_field.struct_array_field, null) as struct_array_field,
	raw.int_field,
	raw.string_field,
	raw.float_field,
	raw.boolean_field,
	raw.int_array_field,
	raw.string_array_field,
	raw.float_array_field,
	raw.boolean_array_field
from
	raw	
LEFT JOIN
	grouped_unnest_struct_array_field joined_struct_array_field ON raw.rowid = joined_struct_array_field.rowid`,
			wantData: []any{"StringValue1"},
		},
		{
			name: "null array of simple structs plus other fields",
			args: args{
				schema: &schema.TableSchema{
					Columns: []*schema.ColumnSchema{
						{
							SourceName: "StructArrayField",
							ColumnName: "struct_array_field",
							Type:       "struct[]",
							StructFields: []*schema.ColumnSchema{
								{SourceName: "StructStringField", ColumnName: "struct_string_field", Type: "varchar"},
								{SourceName: "StructIntField", ColumnName: "struct_int_field", Type: "integer"},
							},
						},
						{SourceName: "IntField", ColumnName: "int_field", Type: "integer"},
						{SourceName: "StringField", ColumnName: "string_field", Type: "varchar"},
						{SourceName: "FloatField", ColumnName: "float_field", Type: "float"},
						{SourceName: "BooleanField", ColumnName: "boolean_field", Type: "boolean"},
						{
							SourceName: "IntArrayField",
							ColumnName: "int_array_field",
							Type:       "integer[]",
						},
						{
							SourceName: "StringArrayField",
							ColumnName: "string_array_field",
							Type:       "varchar[]",
						},
						{
							SourceName: "FloatArrayField",
							ColumnName: "float_array_field",
							Type:       "float[]",
						},
						{
							SourceName: "BooleanArrayField",
							ColumnName: "boolean_array_field",
							Type:       "boolean[]",
						},
					},
				},

				json:      `{"StructArrayField": null, "IntField": 10, "StringField": "SampleString", "FloatField": 10.5, "BooleanField": true, "IntArrayField": [1, 2, 3], "StringArrayField": ["String1", "String2"], "FloatArrayField": [1.1, 2.2, 3.3], "BooleanArrayField": [true, false, true]}`,
				sqlColumn: "int_field",
			},
			wantQuery: `with raw as (
	select * from(select
		row_number() over () as rowid,
		"StructArrayField" as "struct_array_field",
		"IntField" as "int_field",
		"StringField" as "string_field",
		"FloatField" as "float_field",
		"BooleanField" as "boolean_field",
		"IntArrayField" as "int_array_field",
		"StringArrayField" as "string_array_field",
		"FloatArrayField" as "float_array_field",
		"BooleanArrayField" as "boolean_array_field"
	from
		read_ndjson(
			'%s',
			columns = {
				"StructArrayField": 'struct("StructStringField" varchar, "StructIntField" integer)[]', 
				"IntField": 'integer', 
				"StringField": 'varchar', 
				"FloatField": 'float', 
				"BooleanField": 'boolean', 
				"IntArrayField": 'integer[]', 
				"StringArrayField": 'varchar[]', 
				"FloatArrayField": 'float[]', 
				"BooleanArrayField": 'boolean[]'
			}
		))
), unnest_struct_array_field as (
    select
        rowid,
		unnest(coalesce("struct_array_field", array[]::struct("StructStringField" varchar, "StructIntField" integer)[])::struct("StructStringField" varchar, "StructIntField" integer)[]) as struct_array_field
	from
		raw
), rebuild_unnest_struct_array_field as (
	select
		rowid,
		struct_array_field->>'StructStringField' as StructArrayField_StructStringField,
		struct_array_field->>'StructIntField' as StructArrayField_StructIntField
	from
		unnest_struct_array_field
), grouped_unnest_struct_array_field as (
	select
		rowid,	
		array_agg(struct_pack(
				struct_string_field := StructArrayField_StructStringField::varchar,
				struct_int_field := StructArrayField_StructIntField::integer
		)) as struct_array_field	
	from
		rebuild_unnest_struct_array_field	
	GROUP BY
		rowid	
)
select
	coalesce(joined_struct_array_field.struct_array_field, null) as struct_array_field,
	raw.int_field,
	raw.string_field,
	raw.float_field,
	raw.boolean_field,
	raw.int_array_field,
	raw.string_array_field,
	raw.float_array_field,
	raw.boolean_array_field
from
	raw	
LEFT JOIN
	grouped_unnest_struct_array_field joined_struct_array_field ON raw.rowid = joined_struct_array_field.rowid`,
			wantData: []any{int32(10)},
		},
		{
			name: "array of simple structs with null value",
			args: args{
				schema: &schema.TableSchema{
					Columns: []*schema.ColumnSchema{
						{
							SourceName: "StructArrayField",
							ColumnName: "struct_array_field",
							Type:       "struct[]",
							StructFields: []*schema.ColumnSchema{
								{SourceName: "StructStringField", ColumnName: "struct_string_field", Type: "varchar"},
								{SourceName: "StructIntField", ColumnName: "struct_int_field", Type: "integer"},
							},
						},
					},
				},
				json:      `{"StructArrayField": null}`,
				sqlColumn: "struct_array_field",
			},
			wantQuery: `with raw as (
	select * from(select
		row_number() over () as rowid,
		"StructArrayField" as "struct_array_field"
	from
		read_ndjson(
			'%s',
			columns = {
				"StructArrayField": 'struct("StructStringField" varchar, "StructIntField" integer)[]'
			}
		))
), unnest_struct_array_field as (
    select
        rowid,
		unnest(coalesce("struct_array_field", array[]::struct("StructStringField" varchar, "StructIntField" integer)[])::struct("StructStringField" varchar, "StructIntField" integer)[]) as struct_array_field
	from
		raw
), rebuild_unnest_struct_array_field as (
	select
		rowid,
		struct_array_field->>'StructStringField' as StructArrayField_StructStringField,
		struct_array_field->>'StructIntField' as StructArrayField_StructIntField
	from
		unnest_struct_array_field
), grouped_unnest_struct_array_field as (
	select
		rowid,	
		array_agg(struct_pack(
				struct_string_field := StructArrayField_StructStringField::varchar,
				struct_int_field := StructArrayField_StructIntField::integer
		)) as struct_array_field	
	from
		rebuild_unnest_struct_array_field	
	GROUP BY
		rowid	
)
select
	coalesce(joined_struct_array_field.struct_array_field, null) as struct_array_field
from
	raw	
LEFT JOIN
	grouped_unnest_struct_array_field joined_struct_array_field ON raw.rowid = joined_struct_array_field.rowid`,
			wantData: []any{nil},
		},
		{
			name: "array of simple structs with null value and non null value",
			args: args{
				schema: &schema.TableSchema{
					Columns: []*schema.ColumnSchema{
						{
							SourceName: "StructArrayField",
							ColumnName: "struct_array_field",
							Type:       "struct[]",
							StructFields: []*schema.ColumnSchema{
								{SourceName: "StructStringField", ColumnName: "struct_string_field", Type: "varchar"},
								{SourceName: "StructIntField", ColumnName: "struct_int_field", Type: "integer"},
							},
						},
					},
				},
				json: `{"StructArrayField": null}
{"StructArrayField": [{"StructStringField": "StringValue1", "StructIntField": 1}, {"StructStringField": "StringValue2", "StructIntField": 2}]}`,
				sqlColumn: "struct_array_field[1].struct_string_field",
			},
			wantQuery: `with raw as (
	select * from(select
		row_number() over () as rowid,
		"StructArrayField" as "struct_array_field"
	from
		read_ndjson(
			'%s',
			columns = {
				"StructArrayField": 'struct("StructStringField" varchar, "StructIntField" integer)[]'
			}
		))
), unnest_struct_array_field as (
    select
        rowid,
		unnest(coalesce("struct_array_field", array[]::struct("StructStringField" varchar, "StructIntField" integer)[])::struct("StructStringField" varchar, "StructIntField" integer)[]) as struct_array_field
	from
		raw
), rebuild_unnest_struct_array_field as (
	select
		rowid,
		struct_array_field->>'StructStringField' as StructArrayField_StructStringField,
		struct_array_field->>'StructIntField' as StructArrayField_StructIntField
	from
		unnest_struct_array_field
), grouped_unnest_struct_array_field as (
	select
		rowid,	
		array_agg(struct_pack(
				struct_string_field := StructArrayField_StructStringField::varchar,
				struct_int_field := StructArrayField_StructIntField::integer
		)) as struct_array_field	
	from
		rebuild_unnest_struct_array_field	
	GROUP BY
		rowid	
)
select
	coalesce(joined_struct_array_field.struct_array_field, null) as struct_array_field
from
	raw	
LEFT JOIN
	grouped_unnest_struct_array_field joined_struct_array_field ON raw.rowid = joined_struct_array_field.rowid`,
			//wantData: []any{nil, "StringValue1"},
			// NOTE: ordering is not guaranteed
			wantData: []any{"StringValue1", nil},
		},
		{
			name: "2 arrays of simple structs",
			args: args{
				schema: &schema.TableSchema{
					Columns: []*schema.ColumnSchema{
						{
							SourceName: "StructArrayField",
							ColumnName: "struct_array_field",
							Type:       "struct[]",
							StructFields: []*schema.ColumnSchema{
								{SourceName: "StructStringField", ColumnName: "struct_string_field", Type: "varchar"},
								{SourceName: "StructIntField", ColumnName: "struct_int_field", Type: "integer"},
							},
						},
						{
							SourceName: "StructArrayField2",
							ColumnName: "struct_array_field2",
							Type:       "struct[]",
							StructFields: []*schema.ColumnSchema{
								{SourceName: "StructStringField2", ColumnName: "struct_string_field2", Type: "varchar"},
								{SourceName: "StructIntField2", ColumnName: "struct_int_field2", Type: "integer"},
							},
						},
					},
				},
				json:      `{"StructArrayField": [{"StructStringField": "StringValue1", "StructIntField": 1}, {"StructStringField": "StringValue2", "StructIntField": 2}], "StructArrayField2": [{"StructStringField2": "StringValue100", "StructIntField2": 100}, {"StructStringField2": "StringValue200", "StructIntField2": 200}]}`,
				sqlColumn: "struct_array_field2[1].struct_string_field2",
			},
			wantQuery: `with raw as (
	select * from(select
		row_number() over () as rowid,
		"StructArrayField" as "struct_array_field",
		"StructArrayField2" as "struct_array_field2"
	from
		read_ndjson(
			'%s',
			columns = {
				"StructArrayField": 'struct("StructStringField" varchar, "StructIntField" integer)[]', 
				"StructArrayField2": 'struct("StructStringField2" varchar, "StructIntField2" integer)[]'
			}
		))
), unnest_struct_array_field as (
    select
        rowid,
		unnest(coalesce("struct_array_field", array[]::struct("StructStringField" varchar, "StructIntField" integer)[])::struct("StructStringField" varchar, "StructIntField" integer)[]) as struct_array_field
	from
		raw
), rebuild_unnest_struct_array_field as (
	select
		rowid,
		struct_array_field->>'StructStringField' as StructArrayField_StructStringField,
		struct_array_field->>'StructIntField' as StructArrayField_StructIntField
	from
		unnest_struct_array_field
), grouped_unnest_struct_array_field as (
	select
		rowid,	
		array_agg(struct_pack(
				struct_string_field := StructArrayField_StructStringField::varchar,
				struct_int_field := StructArrayField_StructIntField::integer
		)) as struct_array_field	
	from
		rebuild_unnest_struct_array_field	
	GROUP BY
		rowid	
), unnest_struct_array_field2 as (
    select
        rowid,
		unnest(coalesce("struct_array_field2", array[]::struct("StructStringField2" varchar, "StructIntField2" integer)[])::struct("StructStringField2" varchar, "StructIntField2" integer)[]) as struct_array_field2
	from
		raw
), rebuild_unnest_struct_array_field2 as (
	select
		rowid,
		struct_array_field2->>'StructStringField2' as StructArrayField2_StructStringField2,
		struct_array_field2->>'StructIntField2' as StructArrayField2_StructIntField2
	from
		unnest_struct_array_field2
), grouped_unnest_struct_array_field2 as (
	select
		rowid,	
		array_agg(struct_pack(
				struct_string_field2 := StructArrayField2_StructStringField2::varchar,
				struct_int_field2 := StructArrayField2_StructIntField2::integer
		)) as struct_array_field2	
	from
		rebuild_unnest_struct_array_field2	
	GROUP BY
		rowid	
)
select
	coalesce(joined_struct_array_field.struct_array_field, null) as struct_array_field,
	coalesce(joined_struct_array_field2.struct_array_field2, null) as struct_array_field2
from
	raw	
LEFT JOIN
	grouped_unnest_struct_array_field joined_struct_array_field ON raw.rowid = joined_struct_array_field.rowid
LEFT JOIN
	grouped_unnest_struct_array_field2 joined_struct_array_field2 ON raw.rowid = joined_struct_array_field2.rowid`,
			wantData: []any{"StringValue100"},
		},
		// TODO #parquet https://github.com/turbot/tailpipe/issues/new
		//		{
		//			name: "map types",
		//			args: args{
		//				schema: &schema.TableSchema{
		//					Columns: []*schema.ColumnSchema{
		//						{SourceName: "BooleanMapField", ColumnName: "boolean_map_field", Type: "map<varchar, boolean>"},
		//						{SourceName: "TinyIntMapField", ColumnName: "tinyint_map_field", Type: "map<varchar, tinyint>"},
		//						{SourceName: "SmallIntMapField", ColumnName: "smallint_map_field", Type: "map<varchar, smallint>"},
		//						{SourceName: "IntegerMapField", ColumnName: "integer_map_field", Type: "map<varchar, integer>"},
		//						{SourceName: "BigIntMapField", ColumnName: "bigint_map_field", Type: "map<varchar, bigint>"},
		//						{SourceName: "FloatMapField", ColumnName: "float_map_field", Type: "map<varchar, float>"},
		//						{SourceName: "DoubleMapField", ColumnName: "double_map_field", Type: "map<varchar, double>"},
		//						{SourceName: "VarcharMapField", ColumnName: "varchar_map_field", Type: "map<varchar, varchar>"},
		//						{SourceName: "TimestampMapField", ColumnName: "timestamp_map_field", Type: "map<varchar, timestamp>"},
		//					},
		//				},
		//				json:      `{"BooleanMapField": {"key1": true, "key2": false}, "TinyIntMapField": {"key1": 1, "key2": 2}, "SmallIntMapField": {"key1": 2, "key2": 3}, "IntegerMapField": {"key1": 3, "key2": 4}, "BigIntMapField": {"key1": 4, "key2": 5}, "FloatMapField": {"key1": 1.23, "key2": 2.34}, "DoubleMapField": {"key1": 4.56, "key2": 5.67}, "VarcharMapField": {"key1": "StringValue1", "key2": "StringValue2"}, "TimestampMapField": {"key1": "2024-01-01T00:00:00Z", "key2": "2024-01-02T00:00:00Z"}}`,
		//				sqlColumn: "boolean_map_field",
		//			},
		//			wantQuery: `select
		//	json_extract(json, '$.BooleanMapField')::map(varchar, boolean> AS boolean_map_field,
		//	json_extract(json, '$.TinyIntMapField')::map(varchar, tinyint> AS tinyint_map_field,
		//	json_extract(json, '$.SmallIntMapField')::map(varchar, smallint) AS smallint_map_field,
		//	json_extract(json, '$.IntegerMapField')::map(varchar, integer) AS integer_map_field,
		//	json_extract(json, '$.BigIntMapField')::map(varchar, bigint) AS bigint_map_field,
		//	json_extract(json, '$.FloatMapField')::map(varchar, float) AS float_map_field,
		//	json_extract(json, '$.DoubleMapField')::map(varchar, double) AS double_map_field,
		//	json_extract(json, '$.VarcharMapField')::map(varchar, varchar) AS varchar_map_field,
		//	json_extract(json, '$.TimestampMapField')::map(varchar, timestamp) AS timestamp_map_field
		//from read_json_auto('%s', format='newline_delimited')`, jsonlFilePath),
		//			wantData: map[string]bool{"key1": true, "key2": false},
		//		},
	}

	defer os.RemoveAll("test_data")

	for _, tt := range tests {
		t.Run(tt.name, func(t *testing.T) {
			query := buildViewQuery(tt.args.schema)

			// first check the quey is as expected
			if query != tt.wantQuery {
				t.Errorf("buildViewQuery(), got:\n%s\nwant:\n%s", query, tt.wantQuery)
			}

			gotData, err := executeQuery(t, query, tt.args.json, tt.args.sqlColumn)
			if err != nil {
				t.Errorf("error executing query: %s", err)
			} else if !reflect.DeepEqual(gotData, tt.wantData) {
				t.Errorf("buildViewQuery() query returned %v, want %v", gotData, tt.wantData)
			}
		})
	}
}

func executeQuery(t *testing.T, queryFormat, json, sqlColumn string) (any, error) {
	// now verify the query runs
	// copy json to a jsonl file
	err := createJSONLFile(json)
	if err != nil {
		t.Fatalf("error creating jsonl file: %s", err)
	}
	defer os.Remove(jsonlFilePath)

	// render query with the file path
	query := fmt.Sprintf(queryFormat, jsonlFilePath)

	// get the data
	var data []any

	// execute in duckdb
	// build select queryz
	testQuery := fmt.Sprintf("select %s from (%s)", sqlColumn, query)
	rows, err := testDb.Query(testQuery)

	if err != nil {
		return nil, fmt.Errorf("error executing query: %w", err)
	}
	// Iterate over the results
	for rows.Next() {
		var d any

		if err := rows.Scan(&d); err != nil {
			return nil, fmt.Errorf("error scanning data: %w", err)
		}
		data = append(data, d)
	}

	return data, nil
}

func createJSONLFile(json string) error {
	// remove just in case
	os.Remove(jsonlFilePath)
	jsonlFile, err := os.Create(jsonlFilePath)
	if err != nil {
		return fmt.Errorf("error creating jsonl file: %w", err)
	}
	_, err = jsonlFile.WriteString(json)
	if err != nil {
		return fmt.Errorf("error writing to jsonl file: %w", err)
	}
	// close the file
	err = jsonlFile.Close()
	if err != nil {
		return fmt.Errorf("error closing jsonl file: %w", err)
	}
	return err
}<|MERGE_RESOLUTION|>--- conflicted
+++ resolved
@@ -177,11 +177,7 @@
 		columns = {
 			"JsonField": 'json'
 		}
-<<<<<<< HEAD
-	)`,
-=======
 	))`,
->>>>>>> 8851e1fc
 			wantData: []any{`JsonStringVal`},
 		},
 		{
