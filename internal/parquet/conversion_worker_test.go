--- conflicted
+++ resolved
@@ -2,1410 +2,7 @@
 
 import (
 	_ "github.com/marcboeker/go-duckdb/v2"
-<<<<<<< HEAD
-	"github.com/spf13/viper"
-	pcmdconfig "github.com/turbot/pipe-fittings/v2/cmdconfig"
-	"github.com/turbot/pipe-fittings/v2/parse"
-	"github.com/turbot/pipe-fittings/v2/workspace_profile"
-	"github.com/turbot/tailpipe-plugin-sdk/schema"
-	"github.com/turbot/tailpipe/internal/cmdconfig"
-	"github.com/turbot/tailpipe/internal/config"
-	"github.com/turbot/tailpipe/internal/constants"
-	"github.com/turbot/tailpipe/internal/database"
 )
-
-var testDb *database.DuckDb
-
-const testDir = "buildViewQuery_test_data"
-
-// we use the same path for all tests
-var jsonlFilePath string
-
-func setup() error {
-	var err error
-
-	// Create a temporary config directory
-	tempConfigDir, err := os.MkdirTemp("", "tailpipe_test_config")
-	if err != nil {
-		return fmt.Errorf("error creating temp config directory: %w", err)
-	}
-
-	// Set the config path to our temporary directory
-	viper.Set("config_path", tempConfigDir)
-
-	// Initialize workspace profile with parse options
-	parseOpts := []parse.ParseHclOpt{
-		parse.WithEscapeBackticks(true),
-		parse.WithDisableTemplateForProperties(constants.GrokConfigProperties),
-	}
-	loader, err := pcmdconfig.GetWorkspaceProfileLoader[*workspace_profile.TailpipeWorkspaceProfile](parseOpts...)
-	if err != nil {
-		return fmt.Errorf("error creating workspace profile loader: %w", err)
-	}
-	config.GlobalWorkspaceProfile = loader.GetActiveWorkspaceProfile()
-	if err := config.GlobalWorkspaceProfile.EnsureWorkspaceDirs(); err != nil {
-		return fmt.Errorf("error ensuring workspace dirs: %w", err)
-	}
-
-	db, err := database.NewDuckDb(database.WithDuckDbExtensions(constants.DuckDbExtensions))
-	if err != nil {
-		return fmt.Errorf("error creating duckdb: %w", err)
-	}
-	testDb = db
-	// make tempdata directory in local folder
-	// Create the directory
-	err = os.MkdirAll(testDir, 0755)
-	if err != nil {
-		db.Close()
-		return fmt.Errorf("error creating temp directory: %w", err)
-	}
-
-	// resolve the jsonl file path
-	jsonlFilePath, err = filepath.Abs(filepath.Join(testDir, "test.jsonl"))
-	return err
-}
-
-func teardown() {
-	os.RemoveAll("test_data")
-	if testDb != nil {
-		testDb.Close()
-	}
-}
-
-func Test_buildViewQuery(t *testing.T) {
-	// set the version explicitly here since version is set during build time
-	// then set the app specific constants needed for the tests
-	viper.Set("main.version", "0.0.1")
-	cmdconfig.SetAppSpecificConstants()
-
-	if err := setup(); err != nil {
-		t.Fatalf("error setting up test: %s", err)
-	}
-	defer teardown()
-
-	type args struct {
-		schema    *schema.TableSchema
-		json      string
-		sqlColumn string
-	}
-	tests := []struct {
-		name      string
-		args      args
-		wantQuery string
-		wantData  any
-	}{
-		/*
-		       c.Type = "boolean"
-		       c.Type = "tinyint"
-		       c.Type = "smallint"
-		       c.Type = "integer"
-		       c.Type = "bigint"
-		       c.Type = "utinyint"
-		       c.Type = "usmallint"
-		       c.Type = "uinteger"
-		       c.Type = "ubigint"
-		       c.Type = "float"
-		       c.Type = "double"
-		       c.Type = "varchar"
-		           c.Type = "timestamp"
-
-		   c.Type = "BLOB"
-		       c.Type = "array"
-		       c.Type = "struct"
-		       c.Type = "map"
-		*/
-		{
-			name: "struct",
-			args: args{
-				schema: &schema.TableSchema{
-					Columns: []*schema.ColumnSchema{
-						{
-							SourceName: "StructField",
-							ColumnName: "struct_field",
-							Type:       "struct",
-							StructFields: []*schema.ColumnSchema{
-								{SourceName: "StructStringField", ColumnName: "struct_string_field", Type: "varchar"},
-								{SourceName: "StructIntField", ColumnName: "struct_int_field", Type: "bigint"},
-							},
-						},
-					},
-				},
-				json:      `{  "StructField": {   "StructStringField": "StructStringVal", "StructIntField": 100   }}`,
-				sqlColumn: "struct_field.struct_string_field",
-			},
-			wantQuery: `select * from(select
-	case
-		when "StructField" is null then null
-		else struct_pack(
-			"struct_string_field" := "StructField"."StructStringField"::varchar,
-			"struct_int_field" := "StructField"."StructIntField"::bigint
-		)
-	end as "struct_field"
-from
-	read_ndjson(
-		'%s',
-		columns = {
-			"StructField": 'struct("StructStringField" varchar, "StructIntField" bigint)'
-		}
-	))`,
-			wantData: []any{"StructStringVal"},
-		},
-		{
-			name: "json",
-			args: args{
-				schema: &schema.TableSchema{
-					Columns: []*schema.ColumnSchema{
-						{
-							SourceName: "JsonField",
-							ColumnName: "json_field",
-							Type:       "json",
-						},
-					},
-				},
-				json:      `{  "JsonField": {   "string_field": "JsonStringVal", "int_field": 100   }}`,
-				sqlColumn: "json_field.string_field",
-			},
-			wantQuery: `select * from(select
-	json("JsonField") as "json_field"
-from
-	read_ndjson(
-		'%s',
-		columns = {
-			"JsonField": 'json'
-		}
-	))`,
-			wantData: []any{`JsonStringVal`},
-		},
-		{
-			name: "struct with keyword names",
-			args: args{
-				schema: &schema.TableSchema{
-					Columns: []*schema.ColumnSchema{
-						{
-							SourceName: "end",
-							ColumnName: "end",
-							Type:       "struct",
-							StructFields: []*schema.ColumnSchema{
-								{SourceName: "any", ColumnName: "any", Type: "varchar"},
-							},
-						},
-					},
-				},
-				json:      `{  "end": {   "any": "StructStringVal"  }}`,
-				sqlColumn: `"end"."any"`,
-			},
-			wantQuery: `select * from(select
-	case
-		when "end" is null then null
-		else struct_pack(
-			"any" := "end"."any"::varchar
-		)
-	end as "end"
-from
-	read_ndjson(
-		'%s',
-		columns = {
-			"end": 'struct("any" varchar)'
-		}
-	))`,
-			wantData: []any{"StructStringVal"},
-		},
-		{
-			name: "null struct",
-			args: args{
-				schema: &schema.TableSchema{
-					Columns: []*schema.ColumnSchema{
-						{
-							SourceName: "end",
-							ColumnName: "end",
-							Type:       "struct",
-							StructFields: []*schema.ColumnSchema{
-								{SourceName: "any", ColumnName: "any", Type: "varchar"},
-							},
-						},
-					},
-				},
-				json:      `{ }`,
-				sqlColumn: `"end"."any"`,
-			},
-			wantQuery: `select * from(select
-	case
-		when "end" is null then null
-		else struct_pack(
-			"any" := "end"."any"::varchar
-		)
-	end as "end"
-from
-	read_ndjson(
-		'%s',
-		columns = {
-			"end": 'struct("any" varchar)'
-		}
-	))`,
-			wantData: []any{nil},
-		},
-		{
-			name: "nested struct",
-			args: args{
-				schema: &schema.TableSchema{
-					Columns: []*schema.ColumnSchema{
-						{
-							SourceName: "StructField",
-							ColumnName: "struct_field",
-							Type:       "struct",
-							StructFields: []*schema.ColumnSchema{
-								{
-									SourceName: "NestedStruct",
-									ColumnName: "nested_struct",
-									Type:       "struct",
-									StructFields: []*schema.ColumnSchema{
-										{
-											SourceName: "NestedStructStringField",
-											ColumnName: "nested_struct_string_field",
-											Type:       "varchar",
-										},
-									},
-								},
-								{
-									SourceName: "StructStringField",
-									ColumnName: "struct_string_field",
-									Type:       "varchar",
-								},
-							},
-						},
-					},
-				},
-				json:      `{  "StructField": {    "NestedStruct": {      "NestedStructStringField": "NestedStructStringVal"    },    "StructStringField": "StructStringVal"  }}`,
-				sqlColumn: "struct_field.nested_struct.nested_struct_string_field",
-			},
-			wantQuery: `select * from(select
-	case
-		when "StructField" is null then null
-		else struct_pack(
-			"nested_struct" := case
-				when "StructField"."NestedStruct" is null then null
-				else struct_pack(
-					"nested_struct_string_field" := "StructField"."NestedStruct"."NestedStructStringField"::varchar
-				)
-			end,
-			"struct_string_field" := "StructField"."StructStringField"::varchar
-		)
-	end as "struct_field"
-from
-	read_ndjson(
-		'%s',
-		columns = {
-			"StructField": 'struct("NestedStruct" struct("NestedStructStringField" varchar), "StructStringField" varchar)'
-		}
-	))`,
-			wantData: []any{"NestedStructStringVal"},
-		},
-		{
-			name: "null nested struct",
-			args: args{
-				schema: &schema.TableSchema{
-					Columns: []*schema.ColumnSchema{
-						{
-							SourceName: "StructField",
-							ColumnName: "struct_field",
-							Type:       "struct",
-							StructFields: []*schema.ColumnSchema{
-								{
-									SourceName: "NestedStruct",
-									ColumnName: "nested_struct",
-									Type:       "struct",
-									StructFields: []*schema.ColumnSchema{
-										{
-											SourceName: "NestedStructStringField",
-											ColumnName: "nested_struct_string_field",
-											Type:       "varchar",
-										},
-									},
-								},
-								{
-									SourceName: "StructStringField",
-									ColumnName: "struct_string_field",
-									Type:       "varchar",
-								},
-							},
-						},
-					},
-				},
-				json: `{  "StructField": {    "NestedStruct": {      "NestedStructStringField": "NestedStructStringVal"    },    "StructStringField": "StructStringVal"  }}
-{  }`,
-				sqlColumn: "struct_field.nested_struct.nested_struct_string_field",
-			},
-			wantQuery: `select * from(select
-	case
-		when "StructField" is null then null
-		else struct_pack(
-			"nested_struct" := case
-				when "StructField"."NestedStruct" is null then null
-				else struct_pack(
-					"nested_struct_string_field" := "StructField"."NestedStruct"."NestedStructStringField"::varchar
-				)
-			end,
-			"struct_string_field" := "StructField"."StructStringField"::varchar
-		)
-	end as "struct_field"
-from
-	read_ndjson(
-		'%s',
-		columns = {
-			"StructField": 'struct("NestedStruct" struct("NestedStructStringField" varchar), "StructStringField" varchar)'
-		}
-	))`,
-			wantData: []any{"NestedStructStringVal", nil},
-		},
-		{
-			name: "nested struct with keyword names",
-			args: args{
-				schema: &schema.TableSchema{
-					Columns: []*schema.ColumnSchema{
-						{
-							SourceName: "end",
-							ColumnName: "end",
-							Type:       "struct",
-							StructFields: []*schema.ColumnSchema{
-								{
-									SourceName: "any",
-									ColumnName: "any",
-									Type:       "struct",
-									StructFields: []*schema.ColumnSchema{
-										{
-											SourceName: "for",
-											ColumnName: "for",
-											Type:       "varchar",
-										},
-									},
-								},
-							},
-						},
-					},
-				},
-				json:      `{  "end": {    "any": {      "for": "NestedStructStringVal"    }}}`,
-				sqlColumn: `"end"."any"."for"`,
-			},
-			wantQuery: `select * from(select
-	case
-		when "end" is null then null
-		else struct_pack(
-			"any" := case
-				when "end"."any" is null then null
-				else struct_pack(
-					"for" := "end"."any"."for"::varchar
-				)
-			end
-		)
-	end as "end"
-from
-	read_ndjson(
-		'%s',
-		columns = {
-			"end": 'struct("any" struct("for" varchar))'
-		}
-	))`,
-			wantData: []any{"NestedStructStringVal"},
-		},
-		{
-			name: "scalar types",
-			args: args{
-				schema: &schema.TableSchema{
-					Columns: []*schema.ColumnSchema{
-						{SourceName: "BooleanField", ColumnName: "boolean_field", Type: "boolean"},
-						{SourceName: "TinyIntField", ColumnName: "tinyint_field", Type: "tinyint"},
-						{SourceName: "SmallIntField", ColumnName: "smallint_field", Type: "smallint"},
-						{SourceName: "IntegerField", ColumnName: "integer_field", Type: "integer"},
-						{SourceName: "BigIntField", ColumnName: "bigint_field", Type: "bigint"},
-						{SourceName: "UTinyIntField", ColumnName: "utinyint_field", Type: "utinyint"},
-						{SourceName: "USmallIntField", ColumnName: "usmallint_field", Type: "usmallint"},
-						{SourceName: "UIntegerField", ColumnName: "uinteger_field", Type: "uinteger"},
-						{SourceName: "UBigIntField", ColumnName: "ubigint_field", Type: "ubigint"},
-						{SourceName: "FloatField", ColumnName: "float_field", Type: "float"},
-						{SourceName: "DoubleField", ColumnName: "double_field", Type: "double"},
-						{SourceName: "VarcharField", ColumnName: "varchar_field", Type: "varchar"},
-						{SourceName: "TimestampField", ColumnName: "timestamp_field", Type: "timestamp"},
-					},
-				},
-				json:      `{"BooleanField": true, "TinyIntField": 1, "SmallIntField": 2, "IntegerField": 3, "BigIntField": 4, "UTinyIntField": 5, "USmallIntField": 6, "UIntegerField": 7, "UBigIntField": 8, "FloatField": 1.23, "DoubleField": 4.56, "VarcharField": "StringValue", "TimestampField": "2024-01-01T00:00:00Z"}`,
-				sqlColumn: "varchar_field",
-			},
-			wantQuery: `select * from(select
-	"BooleanField" as "boolean_field",
-	"TinyIntField" as "tinyint_field",
-	"SmallIntField" as "smallint_field",
-	"IntegerField" as "integer_field",
-	"BigIntField" as "bigint_field",
-	"UTinyIntField" as "utinyint_field",
-	"USmallIntField" as "usmallint_field",
-	"UIntegerField" as "uinteger_field",
-	"UBigIntField" as "ubigint_field",
-	"FloatField" as "float_field",
-	"DoubleField" as "double_field",
-	"VarcharField" as "varchar_field",
-	"TimestampField" as "timestamp_field"
-from
-	read_ndjson(
-		'%s',
-		columns = {
-			"BooleanField": 'boolean', 
-			"TinyIntField": 'tinyint', 
-			"SmallIntField": 'smallint', 
-			"IntegerField": 'integer', 
-			"BigIntField": 'bigint', 
-			"UTinyIntField": 'utinyint', 
-			"USmallIntField": 'usmallint', 
-			"UIntegerField": 'uinteger', 
-			"UBigIntField": 'ubigint', 
-			"FloatField": 'float', 
-			"DoubleField": 'double', 
-			"VarcharField": 'varchar', 
-			"TimestampField": 'timestamp'
-		}
-	))`,
-			wantData: []any{"StringValue"},
-		},
-		{
-			name: "scalar types - reserved names",
-			args: args{
-				schema: &schema.TableSchema{
-					Columns: []*schema.ColumnSchema{
-						{SourceName: "end", ColumnName: "end", Type: "boolean"},
-						{SourceName: "for", ColumnName: "for", Type: "tinyint"},
-					},
-				},
-				json:      `{"end": true, "for": 1}`,
-				sqlColumn: `"end"`,
-			},
-			wantQuery: `select * from(select
-	"end" as "end",
-	"for" as "for"
-from
-	read_ndjson(
-		'%s',
-		columns = {
-			"end": 'boolean', 
-			"for": 'tinyint'
-		}
-	))`,
-			wantData: []any{true},
-		},
-		{
-			name: "scalar types - missing some data",
-			args: args{
-				schema: &schema.TableSchema{
-					Columns: []*schema.ColumnSchema{
-						{SourceName: "BooleanField", ColumnName: "boolean_field", Type: "boolean"},
-						{SourceName: "TinyIntField", ColumnName: "tinyint_field", Type: "tinyint"},
-						{SourceName: "SmallIntField", ColumnName: "smallint_field", Type: "smallint"},
-						{SourceName: "IntegerField", ColumnName: "integer_field", Type: "integer"},
-						{SourceName: "BigIntField", ColumnName: "bigint_field", Type: "bigint"},
-						{SourceName: "UTinyIntField", ColumnName: "utinyint_field", Type: "utinyint"},
-						{SourceName: "USmallIntField", ColumnName: "usmallint_field", Type: "usmallint"},
-						{SourceName: "UIntegerField", ColumnName: "uinteger_field", Type: "uinteger"},
-						{SourceName: "UBigIntField", ColumnName: "ubigint_field", Type: "ubigint"},
-						{SourceName: "FloatField", ColumnName: "float_field", Type: "float"},
-						{SourceName: "DoubleField", ColumnName: "double_field", Type: "double"},
-						{SourceName: "VarcharField", ColumnName: "varchar_field", Type: "varchar"},
-						{SourceName: "TimestampField", ColumnName: "timestamp_field", Type: "timestamp"},
-					},
-				},
-				json:      `{"BooleanField": true}`,
-				sqlColumn: "boolean_field",
-			},
-			wantQuery: `select * from(select
-	"BooleanField" as "boolean_field",
-	"TinyIntField" as "tinyint_field",
-	"SmallIntField" as "smallint_field",
-	"IntegerField" as "integer_field",
-	"BigIntField" as "bigint_field",
-	"UTinyIntField" as "utinyint_field",
-	"USmallIntField" as "usmallint_field",
-	"UIntegerField" as "uinteger_field",
-	"UBigIntField" as "ubigint_field",
-	"FloatField" as "float_field",
-	"DoubleField" as "double_field",
-	"VarcharField" as "varchar_field",
-	"TimestampField" as "timestamp_field"
-from
-	read_ndjson(
-		'%s',
-		columns = {
-			"BooleanField": 'boolean', 
-			"TinyIntField": 'tinyint', 
-			"SmallIntField": 'smallint', 
-			"IntegerField": 'integer', 
-			"BigIntField": 'bigint', 
-			"UTinyIntField": 'utinyint', 
-			"USmallIntField": 'usmallint', 
-			"UIntegerField": 'uinteger', 
-			"UBigIntField": 'ubigint', 
-			"FloatField": 'float', 
-			"DoubleField": 'double', 
-			"VarcharField": 'varchar', 
-			"TimestampField": 'timestamp'
-		}
-	))`,
-			wantData: []any{true},
-		},
-		{
-			name: "scalar types - some rows missing some data",
-			args: args{
-				schema: &schema.TableSchema{
-					Columns: []*schema.ColumnSchema{
-						{SourceName: "BooleanField", ColumnName: "boolean_field", Type: "boolean"},
-						{SourceName: "TinyIntField", ColumnName: "tinyint_field", Type: "tinyint"},
-						{SourceName: "SmallIntField", ColumnName: "smallint_field", Type: "smallint"},
-						{SourceName: "IntegerField", ColumnName: "integer_field", Type: "integer"},
-						{SourceName: "BigIntField", ColumnName: "bigint_field", Type: "bigint"},
-						{SourceName: "UTinyIntField", ColumnName: "utinyint_field", Type: "utinyint"},
-						{SourceName: "USmallIntField", ColumnName: "usmallint_field", Type: "usmallint"},
-						{SourceName: "UIntegerField", ColumnName: "uinteger_field", Type: "uinteger"},
-						{SourceName: "UBigIntField", ColumnName: "ubigint_field", Type: "ubigint"},
-						{SourceName: "FloatField", ColumnName: "float_field", Type: "float"},
-						{SourceName: "DoubleField", ColumnName: "double_field", Type: "double"},
-						{SourceName: "VarcharField", ColumnName: "varchar_field", Type: "varchar"},
-						{SourceName: "TimestampField", ColumnName: "timestamp_field", Type: "timestamp"},
-					},
-				},
-				json: `{"BooleanField": true}
-{"TinyIntField": 1}
-{"TinyIntField": 1, "BooleanField": true}`,
-				sqlColumn: "boolean_field",
-			},
-			wantQuery: `select * from(select
-	"BooleanField" as "boolean_field",
-	"TinyIntField" as "tinyint_field",
-	"SmallIntField" as "smallint_field",
-	"IntegerField" as "integer_field",
-	"BigIntField" as "bigint_field",
-	"UTinyIntField" as "utinyint_field",
-	"USmallIntField" as "usmallint_field",
-	"UIntegerField" as "uinteger_field",
-	"UBigIntField" as "ubigint_field",
-	"FloatField" as "float_field",
-	"DoubleField" as "double_field",
-	"VarcharField" as "varchar_field",
-	"TimestampField" as "timestamp_field"
-from
-	read_ndjson(
-		'%s',
-		columns = {
-			"BooleanField": 'boolean', 
-			"TinyIntField": 'tinyint', 
-			"SmallIntField": 'smallint', 
-			"IntegerField": 'integer', 
-			"BigIntField": 'bigint', 
-			"UTinyIntField": 'utinyint', 
-			"USmallIntField": 'usmallint', 
-			"UIntegerField": 'uinteger', 
-			"UBigIntField": 'ubigint', 
-			"FloatField": 'float', 
-			"DoubleField": 'double', 
-			"VarcharField": 'varchar', 
-			"TimestampField": 'timestamp'
-		}
-	))`,
-			wantData: []any{true, nil, true},
-		},
-		{
-			name: "scalar types, missing all data",
-			args: args{
-				schema: &schema.TableSchema{
-					Columns: []*schema.ColumnSchema{
-						{SourceName: "BooleanField", ColumnName: "boolean_field", Type: "boolean"},
-						{SourceName: "TinyIntField", ColumnName: "tinyint_field", Type: "tinyint"},
-						{SourceName: "SmallIntField", ColumnName: "smallint_field", Type: "smallint"},
-						{SourceName: "IntegerField", ColumnName: "integer_field", Type: "integer"},
-						{SourceName: "BigIntField", ColumnName: "bigint_field", Type: "bigint"},
-						{SourceName: "UTinyIntField", ColumnName: "utinyint_field", Type: "utinyint"},
-						{SourceName: "USmallIntField", ColumnName: "usmallint_field", Type: "usmallint"},
-						{SourceName: "UIntegerField", ColumnName: "uinteger_field", Type: "uinteger"},
-						{SourceName: "UBigIntField", ColumnName: "ubigint_field", Type: "ubigint"},
-						{SourceName: "FloatField", ColumnName: "float_field", Type: "float"},
-						{SourceName: "DoubleField", ColumnName: "double_field", Type: "double"},
-						{SourceName: "VarcharField", ColumnName: "varchar_field", Type: "varchar"},
-						{SourceName: "TimestampField", ColumnName: "timestamp_field", Type: "timestamp"},
-					},
-				},
-				json:      `{}`,
-				sqlColumn: "varchar_field",
-			},
-			wantQuery: `select * from(select
-	"BooleanField" as "boolean_field",
-	"TinyIntField" as "tinyint_field",
-	"SmallIntField" as "smallint_field",
-	"IntegerField" as "integer_field",
-	"BigIntField" as "bigint_field",
-	"UTinyIntField" as "utinyint_field",
-	"USmallIntField" as "usmallint_field",
-	"UIntegerField" as "uinteger_field",
-	"UBigIntField" as "ubigint_field",
-	"FloatField" as "float_field",
-	"DoubleField" as "double_field",
-	"VarcharField" as "varchar_field",
-	"TimestampField" as "timestamp_field"
-from
-	read_ndjson(
-		'%s',
-		columns = {
-			"BooleanField": 'boolean', 
-			"TinyIntField": 'tinyint', 
-			"SmallIntField": 'smallint', 
-			"IntegerField": 'integer', 
-			"BigIntField": 'bigint', 
-			"UTinyIntField": 'utinyint', 
-			"USmallIntField": 'usmallint', 
-			"UIntegerField": 'uinteger', 
-			"UBigIntField": 'ubigint', 
-			"FloatField": 'float', 
-			"DoubleField": 'double', 
-			"VarcharField": 'varchar', 
-			"TimestampField": 'timestamp'
-		}
-	))`,
-			wantData: []any{nil},
-		},
-		{
-			name: "array types",
-			args: args{
-				schema: &schema.TableSchema{
-					Columns: []*schema.ColumnSchema{
-						{SourceName: "BooleanArrayField", ColumnName: "boolean_array_field", Type: "boolean[]"},
-						{SourceName: "TinyIntArrayField", ColumnName: "tinyint_array_field", Type: "tinyint[]"},
-						{SourceName: "SmallIntArrayField", ColumnName: "smallint_array_field", Type: "smallint[]"},
-						{SourceName: "IntegerArrayField", ColumnName: "integer_array_field", Type: "integer[]"},
-						{SourceName: "BigIntArrayField", ColumnName: "bigint_array_field", Type: "bigint[]"},
-						{SourceName: "UTinyIntArrayField", ColumnName: "utinyint_array_field", Type: "utinyint[]"},
-						{SourceName: "USmallIntArrayField", ColumnName: "usmallint_array_field", Type: "usmallint[]"},
-						{SourceName: "UIntegerArrayField", ColumnName: "uinteger_array_field", Type: "uinteger[]"},
-						{SourceName: "UBigIntArrayField", ColumnName: "ubigint_array_field", Type: "ubigint[]"},
-						{SourceName: "FloatArrayField", ColumnName: "float_array_field", Type: "float[]"},
-						{SourceName: "DoubleArrayField", ColumnName: "double_array_field", Type: "double[]"},
-						{SourceName: "VarcharArrayField", ColumnName: "varchar_array_field", Type: "varchar[]"},
-						{SourceName: "TimestampArrayField", ColumnName: "timestamp_array_field", Type: "timestamp[]"},
-					},
-				},
-				json:      `{"BooleanArrayField": [true, false], "TinyIntArrayField": [1, 2], "SmallIntArrayField": [2, 3], "IntegerArrayField": [3, 4], "BigIntArrayField": [4, 5], "UTinyIntArrayField": [5, 6], "USmallIntArrayField": [6, 7], "UIntegerArrayField": [7, 8], "UBigIntArrayField": [8, 9], "FloatArrayField": [1.23, 2.34], "DoubleArrayField": [4.56, 5.67], "VarcharArrayField": ["StringValue1", "StringValue2"], "TimestampArrayField": ["2024-01-01T00:00:00Z", "2024-01-02T00:00:00Z"]}`,
-				sqlColumn: "boolean_array_field",
-			},
-			wantQuery: `select * from(select
-	"BooleanArrayField" as "boolean_array_field",
-	"TinyIntArrayField" as "tinyint_array_field",
-	"SmallIntArrayField" as "smallint_array_field",
-	"IntegerArrayField" as "integer_array_field",
-	"BigIntArrayField" as "bigint_array_field",
-	"UTinyIntArrayField" as "utinyint_array_field",
-	"USmallIntArrayField" as "usmallint_array_field",
-	"UIntegerArrayField" as "uinteger_array_field",
-	"UBigIntArrayField" as "ubigint_array_field",
-	"FloatArrayField" as "float_array_field",
-	"DoubleArrayField" as "double_array_field",
-	"VarcharArrayField" as "varchar_array_field",
-	"TimestampArrayField" as "timestamp_array_field"
-from
-	read_ndjson(
-		'%s',
-		columns = {
-			"BooleanArrayField": 'boolean[]', 
-			"TinyIntArrayField": 'tinyint[]', 
-			"SmallIntArrayField": 'smallint[]', 
-			"IntegerArrayField": 'integer[]', 
-			"BigIntArrayField": 'bigint[]', 
-			"UTinyIntArrayField": 'utinyint[]', 
-			"USmallIntArrayField": 'usmallint[]', 
-			"UIntegerArrayField": 'uinteger[]', 
-			"UBigIntArrayField": 'ubigint[]', 
-			"FloatArrayField": 'float[]', 
-			"DoubleArrayField": 'double[]', 
-			"VarcharArrayField": 'varchar[]', 
-			"TimestampArrayField": 'timestamp[]'
-		}
-	))`,
-			wantData: []any{[]any{true, false}},
-		},
-		{
-			name: "array of simple structs",
-			args: args{
-				schema: &schema.TableSchema{
-					Columns: []*schema.ColumnSchema{
-						{
-							SourceName: "StructArrayField",
-							ColumnName: "struct_array_field",
-							Type:       "struct[]",
-							StructFields: []*schema.ColumnSchema{
-								{SourceName: "StructStringField", ColumnName: "struct_string_field", Type: "varchar"},
-								{SourceName: "StructIntField", ColumnName: "struct_int_field", Type: "integer"},
-							},
-						},
-					},
-				},
-				json:      `{"StructArrayField": [{"StructStringField": "StringValue1", "StructIntField": 1}, {"StructStringField": "StringValue2", "StructIntField": 2}]}`,
-				sqlColumn: "struct_array_field[1].struct_string_field",
-			},
-			wantQuery: `with raw as (
-	select * from(select
-		row_number() over () as rowid,
-		"StructArrayField" as "struct_array_field"
-	from
-		read_ndjson(
-			'%s',
-			columns = {
-				"StructArrayField": 'struct("StructStringField" varchar, "StructIntField" integer)[]'
-			}
-		))
-), unnest_struct_array_field as (
-    select
-        rowid,
-		unnest(coalesce("struct_array_field", array[]::struct("StructStringField" varchar, "StructIntField" integer)[])::struct("StructStringField" varchar, "StructIntField" integer)[]) as struct_array_field
-	from
-		raw
-), rebuild_unnest_struct_array_field as (
-	select
-		rowid,
-		struct_array_field->>'StructStringField' as StructArrayField_StructStringField,
-		struct_array_field->>'StructIntField' as StructArrayField_StructIntField
-	from
-		unnest_struct_array_field
-), grouped_unnest_struct_array_field as (
-	select
-		rowid,	
-		array_agg(struct_pack(
-				struct_string_field := StructArrayField_StructStringField::varchar,
-				struct_int_field := StructArrayField_StructIntField::integer
-		)) as struct_array_field	
-	from
-		rebuild_unnest_struct_array_field	
-	GROUP BY
-		rowid	
-)
-select
-	coalesce(joined_struct_array_field.struct_array_field, null) as struct_array_field
-from
-	raw	
-LEFT JOIN
-	grouped_unnest_struct_array_field joined_struct_array_field on raw.rowid = joined_struct_array_field.rowid`,
-			wantData: []any{"StringValue1"},
-		},
-
-		// TODO struct arrays are not supported yet
-		// in fact one level of struct array field does work, but not nested struct arrays so for
-		// now all struct arrays are treated as JSON
-		//		{
-		//			name: "struct with struct array field",
-		//			args: args{
-		//				schema: &schema.TableSchema{
-		//					Columns: []*schema.ColumnSchema{
-		//						{
-		//							SourceName: "StructWithArrayField",
-		//							ColumnName: "struct_with_array_field",
-		//							Type:       "struct",
-		//							StructFields: []*schema.ColumnSchema{
-		//								{SourceName: "StructArrayField",
-		//									ColumnName: "struct_array_field",
-		//									Type:       "struct[]",
-		//									StructFields: []*schema.ColumnSchema{
-		//										{SourceName: "StructStringField", ColumnName: "struct_string_field", Type: "varchar"},
-		//										{SourceName: "StructIntField", ColumnName: "struct_int_field", Type: "integer"},
-		//									},},
-		//							},
-		//						},
-		//					},
-		//				},
-		//				json:      `{"StructWithArrayField": {"StructArrayField": [{"StructStringField": "StringValue1", "StructIntField": 1}, {"StructStringField": "StringValue2", "StructIntField": 2}]}}`,
-		//				sqlColumn: "struct_with_array_field.struct_array_field[1].struct_string_field",
-		//			},
-		//			wantQuery: `with raw as (
-		//	select
-		//		row_number() OVER () as rowid,
-		//		"StructArrayField" as "struct_array_field"
-		//	from
-		//		read_ndjson(
-		//			'%s',
-		//			columns = {
-		//				"StructArrayField": 'struct("StructStringField" varchar, "StructIntField" integer)[]'
-		//			}
-		//		)
-		//), unnest_struct_array_field as (
-		//    select
-		//        rowid,
-		//		unnest(coalesce("struct_array_field", array[]::struct("StructStringField" varchar, "StructIntField" integer)[])::struct("StructStringField" varchar, "StructIntField" integer)[]) as struct_array_field
-		//	from
-		//		raw
-		//), rebuild_unnest_struct_array_field as (
-		//	select
-		//		rowid,
-		//		struct_array_field->>'StructStringField' as StructArrayField_StructStringField,
-		//		struct_array_field->>'StructIntField' as StructArrayField_StructIntField
-		//	from
-		//		unnest_struct_array_field
-		//), grouped_unnest_struct_array_field as (
-		//	select
-		//		rowid,
-		//		array_agg(struct_pack(
-		//				struct_string_field := StructArrayField_StructStringField::varchar,
-		//				struct_int_field := StructArrayField_StructIntField::integer
-		//		)) as struct_array_field
-		//	from
-		//		rebuild_unnest_struct_array_field
-		//	GROUP BY
-		//		rowid
-		//)
-		//select
-		//	COALESCE(joined_struct_array_field.struct_array_field, NULL) as struct_array_field
-		//from
-		//	raw
-		//LEFT JOIN
-		//	grouped_unnest_struct_array_field joined_struct_array_field on raw.rowid = joined_struct_array_field.rowid`,
-		//			wantData: []any{"StringValue1"},
-		//		},
-
-		{
-			name: "array of simple structs plus other fields",
-			args: args{
-				schema: &schema.TableSchema{
-					Columns: []*schema.ColumnSchema{
-						{
-							SourceName: "StructArrayField",
-							ColumnName: "struct_array_field",
-							Type:       "struct[]",
-							StructFields: []*schema.ColumnSchema{
-								{SourceName: "StructStringField", ColumnName: "struct_string_field", Type: "varchar"},
-								{SourceName: "StructIntField", ColumnName: "struct_int_field", Type: "integer"},
-							},
-						},
-						{SourceName: "IntField", ColumnName: "int_field", Type: "integer"},
-						{SourceName: "StringField", ColumnName: "string_field", Type: "varchar"},
-						{SourceName: "FloatField", ColumnName: "float_field", Type: "float"},
-						{SourceName: "BooleanField", ColumnName: "boolean_field", Type: "boolean"},
-						{
-							SourceName: "IntArrayField",
-							ColumnName: "int_array_field",
-							Type:       "integer[]",
-						},
-						{
-							SourceName: "StringArrayField",
-							ColumnName: "string_array_field",
-							Type:       "varchar[]",
-						},
-						{
-							SourceName: "FloatArrayField",
-							ColumnName: "float_array_field",
-							Type:       "float[]",
-						},
-						{
-							SourceName: "BooleanArrayField",
-							ColumnName: "boolean_array_field",
-							Type:       "boolean[]",
-						},
-					},
-				},
-
-				json: `{"StructArrayField": [{"StructStringField": "StringValue1", "StructIntField": 1}, {"StructStringField": "StringValue2", "StructIntField": 2}], "IntField": 10, "StringField": "SampleString", "FloatField": 10.5, "BooleanField": true, "IntArrayField": [1, 2, 3], "StringArrayField": ["String1", "String2"], "FloatArrayField": [1.1, 2.2, 3.3], "BooleanArrayField": [true, false, true]}`,
-				// NOTE: arrays are 1-based
-				sqlColumn: "struct_array_field[1].struct_string_field",
-			},
-			wantQuery: `with raw as (
-	select * from(select
-		row_number() over () as rowid,
-		"StructArrayField" as "struct_array_field",
-		"IntField" as "int_field",
-		"StringField" as "string_field",
-		"FloatField" as "float_field",
-		"BooleanField" as "boolean_field",
-		"IntArrayField" as "int_array_field",
-		"StringArrayField" as "string_array_field",
-		"FloatArrayField" as "float_array_field",
-		"BooleanArrayField" as "boolean_array_field"
-	from
-		read_ndjson(
-			'%s',
-			columns = {
-				"StructArrayField": 'struct("StructStringField" varchar, "StructIntField" integer)[]', 
-				"IntField": 'integer', 
-				"StringField": 'varchar', 
-				"FloatField": 'float', 
-				"BooleanField": 'boolean', 
-				"IntArrayField": 'integer[]', 
-				"StringArrayField": 'varchar[]', 
-				"FloatArrayField": 'float[]', 
-				"BooleanArrayField": 'boolean[]'
-			}
-		))
-), unnest_struct_array_field as (
-    select
-        rowid,
-		unnest(coalesce("struct_array_field", array[]::struct("StructStringField" varchar, "StructIntField" integer)[])::struct("StructStringField" varchar, "StructIntField" integer)[]) as struct_array_field
-	from
-		raw
-), rebuild_unnest_struct_array_field as (
-	select
-		rowid,
-		struct_array_field->>'StructStringField' as StructArrayField_StructStringField,
-		struct_array_field->>'StructIntField' as StructArrayField_StructIntField
-	from
-		unnest_struct_array_field
-), grouped_unnest_struct_array_field as (
-	select
-		rowid,	
-		array_agg(struct_pack(
-				struct_string_field := StructArrayField_StructStringField::varchar,
-				struct_int_field := StructArrayField_StructIntField::integer
-		)) as struct_array_field	
-	from
-		rebuild_unnest_struct_array_field	
-	GROUP BY
-		rowid	
-)
-select
-	coalesce(joined_struct_array_field.struct_array_field, null) as struct_array_field,
-	raw.int_field,
-	raw.string_field,
-	raw.float_field,
-	raw.boolean_field,
-	raw.int_array_field,
-	raw.string_array_field,
-	raw.float_array_field,
-	raw.boolean_array_field
-from
-	raw	
-LEFT JOIN
-	grouped_unnest_struct_array_field joined_struct_array_field on raw.rowid = joined_struct_array_field.rowid`,
-			wantData: []any{"StringValue1"},
-		},
-		{
-			name: "null array of simple structs plus other fields",
-			args: args{
-				schema: &schema.TableSchema{
-					Columns: []*schema.ColumnSchema{
-						{
-							SourceName: "StructArrayField",
-							ColumnName: "struct_array_field",
-							Type:       "struct[]",
-							StructFields: []*schema.ColumnSchema{
-								{SourceName: "StructStringField", ColumnName: "struct_string_field", Type: "varchar"},
-								{SourceName: "StructIntField", ColumnName: "struct_int_field", Type: "integer"},
-							},
-						},
-						{SourceName: "IntField", ColumnName: "int_field", Type: "integer"},
-						{SourceName: "StringField", ColumnName: "string_field", Type: "varchar"},
-						{SourceName: "FloatField", ColumnName: "float_field", Type: "float"},
-						{SourceName: "BooleanField", ColumnName: "boolean_field", Type: "boolean"},
-						{
-							SourceName: "IntArrayField",
-							ColumnName: "int_array_field",
-							Type:       "integer[]",
-						},
-						{
-							SourceName: "StringArrayField",
-							ColumnName: "string_array_field",
-							Type:       "varchar[]",
-						},
-						{
-							SourceName: "FloatArrayField",
-							ColumnName: "float_array_field",
-							Type:       "float[]",
-						},
-						{
-							SourceName: "BooleanArrayField",
-							ColumnName: "boolean_array_field",
-							Type:       "boolean[]",
-						},
-					},
-				},
-
-				json:      `{"StructArrayField": null, "IntField": 10, "StringField": "SampleString", "FloatField": 10.5, "BooleanField": true, "IntArrayField": [1, 2, 3], "StringArrayField": ["String1", "String2"], "FloatArrayField": [1.1, 2.2, 3.3], "BooleanArrayField": [true, false, true]}`,
-				sqlColumn: "int_field",
-			},
-			wantQuery: `with raw as (
-	select * from(select
-		row_number() over () as rowid,
-		"StructArrayField" as "struct_array_field",
-		"IntField" as "int_field",
-		"StringField" as "string_field",
-		"FloatField" as "float_field",
-		"BooleanField" as "boolean_field",
-		"IntArrayField" as "int_array_field",
-		"StringArrayField" as "string_array_field",
-		"FloatArrayField" as "float_array_field",
-		"BooleanArrayField" as "boolean_array_field"
-	from
-		read_ndjson(
-			'%s',
-			columns = {
-				"StructArrayField": 'struct("StructStringField" varchar, "StructIntField" integer)[]', 
-				"IntField": 'integer', 
-				"StringField": 'varchar', 
-				"FloatField": 'float', 
-				"BooleanField": 'boolean', 
-				"IntArrayField": 'integer[]', 
-				"StringArrayField": 'varchar[]', 
-				"FloatArrayField": 'float[]', 
-				"BooleanArrayField": 'boolean[]'
-			}
-		))
-), unnest_struct_array_field as (
-    select
-        rowid,
-		unnest(coalesce("struct_array_field", array[]::struct("StructStringField" varchar, "StructIntField" integer)[])::struct("StructStringField" varchar, "StructIntField" integer)[]) as struct_array_field
-	from
-		raw
-), rebuild_unnest_struct_array_field as (
-	select
-		rowid,
-		struct_array_field->>'StructStringField' as StructArrayField_StructStringField,
-		struct_array_field->>'StructIntField' as StructArrayField_StructIntField
-	from
-		unnest_struct_array_field
-), grouped_unnest_struct_array_field as (
-	select
-		rowid,	
-		array_agg(struct_pack(
-				struct_string_field := StructArrayField_StructStringField::varchar,
-				struct_int_field := StructArrayField_StructIntField::integer
-		)) as struct_array_field	
-	from
-		rebuild_unnest_struct_array_field	
-	GROUP BY
-		rowid	
-)
-select
-	coalesce(joined_struct_array_field.struct_array_field, null) as struct_array_field,
-	raw.int_field,
-	raw.string_field,
-	raw.float_field,
-	raw.boolean_field,
-	raw.int_array_field,
-	raw.string_array_field,
-	raw.float_array_field,
-	raw.boolean_array_field
-from
-	raw	
-LEFT JOIN
-	grouped_unnest_struct_array_field joined_struct_array_field on raw.rowid = joined_struct_array_field.rowid`,
-			wantData: []any{int32(10)},
-		},
-		{
-			name: "array of simple structs with null value",
-			args: args{
-				schema: &schema.TableSchema{
-					Columns: []*schema.ColumnSchema{
-						{
-							SourceName: "StructArrayField",
-							ColumnName: "struct_array_field",
-							Type:       "struct[]",
-							StructFields: []*schema.ColumnSchema{
-								{SourceName: "StructStringField", ColumnName: "struct_string_field", Type: "varchar"},
-								{SourceName: "StructIntField", ColumnName: "struct_int_field", Type: "integer"},
-							},
-						},
-					},
-				},
-				json:      `{"StructArrayField": null}`,
-				sqlColumn: "struct_array_field",
-			},
-			wantQuery: `with raw as (
-	select * from(select
-		row_number() over () as rowid,
-		"StructArrayField" as "struct_array_field"
-	from
-		read_ndjson(
-			'%s',
-			columns = {
-				"StructArrayField": 'struct("StructStringField" varchar, "StructIntField" integer)[]'
-			}
-		))
-), unnest_struct_array_field as (
-    select
-        rowid,
-		unnest(coalesce("struct_array_field", array[]::struct("StructStringField" varchar, "StructIntField" integer)[])::struct("StructStringField" varchar, "StructIntField" integer)[]) as struct_array_field
-	from
-		raw
-), rebuild_unnest_struct_array_field as (
-	select
-		rowid,
-		struct_array_field->>'StructStringField' as StructArrayField_StructStringField,
-		struct_array_field->>'StructIntField' as StructArrayField_StructIntField
-	from
-		unnest_struct_array_field
-), grouped_unnest_struct_array_field as (
-	select
-		rowid,	
-		array_agg(struct_pack(
-				struct_string_field := StructArrayField_StructStringField::varchar,
-				struct_int_field := StructArrayField_StructIntField::integer
-		)) as struct_array_field	
-	from
-		rebuild_unnest_struct_array_field	
-	GROUP BY
-		rowid	
-)
-select
-	coalesce(joined_struct_array_field.struct_array_field, null) as struct_array_field
-from
-	raw	
-LEFT JOIN
-	grouped_unnest_struct_array_field joined_struct_array_field on raw.rowid = joined_struct_array_field.rowid`,
-			wantData: []any{nil},
-		},
-		{
-			name: "array of simple structs with null value and non null value",
-			args: args{
-				schema: &schema.TableSchema{
-					Columns: []*schema.ColumnSchema{
-						{
-							SourceName: "StructArrayField",
-							ColumnName: "struct_array_field",
-							Type:       "struct[]",
-							StructFields: []*schema.ColumnSchema{
-								{SourceName: "StructStringField", ColumnName: "struct_string_field", Type: "varchar"},
-								{SourceName: "StructIntField", ColumnName: "struct_int_field", Type: "integer"},
-							},
-						},
-					},
-				},
-				json: `{"StructArrayField": null}
-{"StructArrayField": [{"StructStringField": "StringValue1", "StructIntField": 1}, {"StructStringField": "StringValue2", "StructIntField": 2}]}`,
-				sqlColumn: "struct_array_field[1].struct_string_field",
-			},
-			wantQuery: `with raw as (
-	select * from(select
-		row_number() over () as rowid,
-		"StructArrayField" as "struct_array_field"
-	from
-		read_ndjson(
-			'%s',
-			columns = {
-				"StructArrayField": 'struct("StructStringField" varchar, "StructIntField" integer)[]'
-			}
-		))
-), unnest_struct_array_field as (
-    select
-        rowid,
-		unnest(coalesce("struct_array_field", array[]::struct("StructStringField" varchar, "StructIntField" integer)[])::struct("StructStringField" varchar, "StructIntField" integer)[]) as struct_array_field
-	from
-		raw
-), rebuild_unnest_struct_array_field as (
-	select
-		rowid,
-		struct_array_field->>'StructStringField' as StructArrayField_StructStringField,
-		struct_array_field->>'StructIntField' as StructArrayField_StructIntField
-	from
-		unnest_struct_array_field
-), grouped_unnest_struct_array_field as (
-	select
-		rowid,	
-		array_agg(struct_pack(
-				struct_string_field := StructArrayField_StructStringField::varchar,
-				struct_int_field := StructArrayField_StructIntField::integer
-		)) as struct_array_field	
-	from
-		rebuild_unnest_struct_array_field	
-	GROUP BY
-		rowid	
-)
-select
-	coalesce(joined_struct_array_field.struct_array_field, null) as struct_array_field
-from
-	raw	
-LEFT JOIN
-	grouped_unnest_struct_array_field joined_struct_array_field on raw.rowid = joined_struct_array_field.rowid`,
-			//wantData: []any{nil, "StringValue1"},
-			// NOTE: ordering is not guaranteed
-			wantData: []any{"StringValue1", nil},
-		},
-		{
-			name: "2 arrays of simple structs",
-			args: args{
-				schema: &schema.TableSchema{
-					Columns: []*schema.ColumnSchema{
-						{
-							SourceName: "StructArrayField",
-							ColumnName: "struct_array_field",
-							Type:       "struct[]",
-							StructFields: []*schema.ColumnSchema{
-								{SourceName: "StructStringField", ColumnName: "struct_string_field", Type: "varchar"},
-								{SourceName: "StructIntField", ColumnName: "struct_int_field", Type: "integer"},
-							},
-						},
-						{
-							SourceName: "StructArrayField2",
-							ColumnName: "struct_array_field2",
-							Type:       "struct[]",
-							StructFields: []*schema.ColumnSchema{
-								{SourceName: "StructStringField2", ColumnName: "struct_string_field2", Type: "varchar"},
-								{SourceName: "StructIntField2", ColumnName: "struct_int_field2", Type: "integer"},
-							},
-						},
-					},
-				},
-				json:      `{"StructArrayField": [{"StructStringField": "StringValue1", "StructIntField": 1}, {"StructStringField": "StringValue2", "StructIntField": 2}], "StructArrayField2": [{"StructStringField2": "StringValue100", "StructIntField2": 100}, {"StructStringField2": "StringValue200", "StructIntField2": 200}]}`,
-				sqlColumn: "struct_array_field2[1].struct_string_field2",
-			},
-			wantQuery: `with raw as (
-	select * from(select
-		row_number() over () as rowid,
-		"StructArrayField" as "struct_array_field",
-		"StructArrayField2" as "struct_array_field2"
-	from
-		read_ndjson(
-			'%s',
-			columns = {
-				"StructArrayField": 'struct("StructStringField" varchar, "StructIntField" integer)[]', 
-				"StructArrayField2": 'struct("StructStringField2" varchar, "StructIntField2" integer)[]'
-			}
-		))
-), unnest_struct_array_field as (
-    select
-        rowid,
-		unnest(coalesce("struct_array_field", array[]::struct("StructStringField" varchar, "StructIntField" integer)[])::struct("StructStringField" varchar, "StructIntField" integer)[]) as struct_array_field
-	from
-		raw
-), rebuild_unnest_struct_array_field as (
-	select
-		rowid,
-		struct_array_field->>'StructStringField' as StructArrayField_StructStringField,
-		struct_array_field->>'StructIntField' as StructArrayField_StructIntField
-	from
-		unnest_struct_array_field
-), grouped_unnest_struct_array_field as (
-	select
-		rowid,	
-		array_agg(struct_pack(
-				struct_string_field := StructArrayField_StructStringField::varchar,
-				struct_int_field := StructArrayField_StructIntField::integer
-		)) as struct_array_field	
-	from
-		rebuild_unnest_struct_array_field	
-	GROUP BY
-		rowid	
-), unnest_struct_array_field2 as (
-    select
-        rowid,
-		unnest(coalesce("struct_array_field2", array[]::struct("StructStringField2" varchar, "StructIntField2" integer)[])::struct("StructStringField2" varchar, "StructIntField2" integer)[]) as struct_array_field2
-	from
-		raw
-), rebuild_unnest_struct_array_field2 as (
-	select
-		rowid,
-		struct_array_field2->>'StructStringField2' as StructArrayField2_StructStringField2,
-		struct_array_field2->>'StructIntField2' as StructArrayField2_StructIntField2
-	from
-		unnest_struct_array_field2
-), grouped_unnest_struct_array_field2 as (
-	select
-		rowid,	
-		array_agg(struct_pack(
-				struct_string_field2 := StructArrayField2_StructStringField2::varchar,
-				struct_int_field2 := StructArrayField2_StructIntField2::integer
-		)) as struct_array_field2	
-	from
-		rebuild_unnest_struct_array_field2	
-	GROUP BY
-		rowid	
-)
-select
-	coalesce(joined_struct_array_field.struct_array_field, null) as struct_array_field,
-	coalesce(joined_struct_array_field2.struct_array_field2, null) as struct_array_field2
-from
-	raw	
-LEFT JOIN
-	grouped_unnest_struct_array_field joined_struct_array_field on raw.rowid = joined_struct_array_field.rowid
-LEFT JOIN
-	grouped_unnest_struct_array_field2 joined_struct_array_field2 on raw.rowid = joined_struct_array_field2.rowid`,
-			wantData: []any{"StringValue100"},
-		},
-		// TODO #parquet https://github.com/turbot/tailpipe/issues/new
-		//		{
-		//			name: "map types",
-		//			args: args{
-		//				schema: &schema.TableSchema{
-		//					Columns: []*schema.ColumnSchema{
-		//						{SourceName: "BooleanMapField", ColumnName: "boolean_map_field", Type: "map<varchar, boolean>"},
-		//						{SourceName: "TinyIntMapField", ColumnName: "tinyint_map_field", Type: "map<varchar, tinyint>"},
-		//						{SourceName: "SmallIntMapField", ColumnName: "smallint_map_field", Type: "map<varchar, smallint>"},
-		//						{SourceName: "IntegerMapField", ColumnName: "integer_map_field", Type: "map<varchar, integer>"},
-		//						{SourceName: "BigIntMapField", ColumnName: "bigint_map_field", Type: "map<varchar, bigint>"},
-		//						{SourceName: "FloatMapField", ColumnName: "float_map_field", Type: "map<varchar, float>"},
-		//						{SourceName: "DoubleMapField", ColumnName: "double_map_field", Type: "map<varchar, double>"},
-		//						{SourceName: "VarcharMapField", ColumnName: "varchar_map_field", Type: "map<varchar, varchar>"},
-		//						{SourceName: "TimestampMapField", ColumnName: "timestamp_map_field", Type: "map<varchar, timestamp>"},
-		//					},
-		//				},
-		//				json:      `{"BooleanMapField": {"key1": true, "key2": false}, "TinyIntMapField": {"key1": 1, "key2": 2}, "SmallIntMapField": {"key1": 2, "key2": 3}, "IntegerMapField": {"key1": 3, "key2": 4}, "BigIntMapField": {"key1": 4, "key2": 5}, "FloatMapField": {"key1": 1.23, "key2": 2.34}, "DoubleMapField": {"key1": 4.56, "key2": 5.67}, "VarcharMapField": {"key1": "StringValue1", "key2": "StringValue2"}, "TimestampMapField": {"key1": "2024-01-01T00:00:00Z", "key2": "2024-01-02T00:00:00Z"}}`,
-		//				sqlColumn: "boolean_map_field",
-		//			},
-		//			wantQuery: `select
-		//	json_extract(json, '$.BooleanMapField')::map(varchar, boolean> as boolean_map_field,
-		//	json_extract(json, '$.TinyIntMapField')::map(varchar, tinyint> as tinyint_map_field,
-		//	json_extract(json, '$.SmallIntMapField')::map(varchar, smallint) as smallint_map_field,
-		//	json_extract(json, '$.IntegerMapField')::map(varchar, integer) as integer_map_field,
-		//	json_extract(json, '$.BigIntMapField')::map(varchar, bigint) as bigint_map_field,
-		//	json_extract(json, '$.FloatMapField')::map(varchar, float) as float_map_field,
-		//	json_extract(json, '$.DoubleMapField')::map(varchar, double) as double_map_field,
-		//	json_extract(json, '$.VarcharMapField')::map(varchar, varchar) as varchar_map_field,
-		//	json_extract(json, '$.TimestampMapField')::map(varchar, timestamp) as timestamp_map_field
-		//from read_json_auto('%s', format='newline_delimited')`, jsonlFilePath),
-		//			wantData: map[string]bool{"key1": true, "key2": false},
-		//		},
-	}
-
-	defer os.RemoveAll("test_data")
-
-	for _, tt := range tests {
-		t.Run(tt.name, func(t *testing.T) {
-			query := buildViewQuery(tt.args.schema)
-
-			// first check the quey is as expected
-			if query != tt.wantQuery {
-				t.Errorf("buildViewQuery(), got:\n%s\nwant:\n%s", query, tt.wantQuery)
-			}
-
-			gotData, err := executeQuery(t, query, tt.args.json, tt.args.sqlColumn)
-			if err != nil {
-				t.Errorf("error executing query: %s", err)
-			} else if !reflect.DeepEqual(gotData, tt.wantData) {
-				t.Errorf("buildViewQuery() query returned %v, want %v", gotData, tt.wantData)
-			}
-		})
-	}
-}
-
-func executeQuery(t *testing.T, queryFormat, json, sqlColumn string) (any, error) {
-	// now verify the query runs
-	// copy json to a jsonl file
-	err := createJSONLFile(json)
-	if err != nil {
-		t.Fatalf("error creating jsonl file: %s", err)
-	}
-	defer os.Remove(jsonlFilePath)
-
-	// render query with the file path
-	query := fmt.Sprintf(queryFormat, jsonlFilePath)
-
-	// get the data
-	var data []any
-
-	// execute in duckdb
-	// build select queryz
-	testQuery := fmt.Sprintf("select %s from (%s)", sqlColumn, query)
-	rows, err := testDb.Query(testQuery)
-
-	if err != nil {
-		return nil, fmt.Errorf("error executing query: %w", err)
-	}
-	// Iterate over the results
-	for rows.Next() {
-		var d any
-
-		if err := rows.Scan(&d); err != nil {
-			return nil, fmt.Errorf("error scanning data: %w", err)
-		}
-		data = append(data, d)
-	}
-=======
-)
->>>>>>> 09e02a06
 
 //var testDb *database.DuckDb
 //
