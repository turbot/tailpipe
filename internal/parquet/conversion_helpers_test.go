--- conflicted
+++ resolved
@@ -465,157 +465,4 @@
 //			assert.Contains(t, err.Error(), tt.expectedError)
 //		})
 //	}
-<<<<<<< HEAD
-//}
-//
-//func TestTimeFormatParsing(t *testing.T) {
-//	tests := []struct {
-//		name          string
-//		input         string
-//		columnType    string
-//		timeFormat    string
-//		sourceName    string
-//		columnName    string
-//		expectedSQL   string
-//		expectedValue time.Time
-//		expectedError string
-//	}{
-//		// Tests without explicit format - only ISO formats work automatically
-//		{
-//			name:          "iso timestamp no format",
-//			input:         "2024-03-14 15:45:30",
-//			columnType:    "timestamp",
-//			timeFormat:    "",
-//			sourceName:    "ts_field",
-//			columnName:    "ts_field",
-//			expectedSQL:   "\t\"ts_field\"::timestamp as \"ts_field\"",
-//			expectedValue: time.Date(2024, 3, 14, 15, 45, 30, 0, time.UTC),
-//		},
-//		{
-//			name:          "iso date no format",
-//			input:         "2024-03-14",
-//			columnType:    "date",
-//			timeFormat:    "",
-//			sourceName:    "date_field",
-//			columnName:    "date_field",
-//			expectedSQL:   "\t\"date_field\"::data as \"date_field\"",
-//			expectedValue: time.Date(2024, 3, 14, 0, 0, 0, 0, time.UTC),
-//		},
-//		{
-//			name:          "timestamp with T separator no format",
-//			input:         "2024-03-14T15:45:30",
-//			columnType:    "timestamp",
-//			timeFormat:    "",
-//			sourceName:    "ts_field",
-//			columnName:    "ts_field",
-//			expectedSQL:   "\t\"ts_field\"::timestamp as \"ts_field\"",
-//			expectedValue: time.Date(2024, 3, 14, 15, 45, 30, 0, time.UTC),
-//		},
-//		{
-//			name:          "timestamp with microseconds no format",
-//			input:         "2024-03-14 15:45:30.123456",
-//			columnType:    "timestamp",
-//			timeFormat:    "",
-//			sourceName:    "ts_field",
-//			columnName:    "ts_field",
-//			expectedSQL:   "\t\"ts_field\"::timestamp as \"ts_field\"",
-//			expectedValue: time.Date(2024, 3, 14, 15, 45, 30, 123456000, time.UTC),
-//		},
-//		// Tests with explicit format - required for non-ISO formats
-//		{
-//			name:          "european date format DD/MM/YYYY",
-//			input:         "14/03/2024",
-//			columnType:    "date",
-//			timeFormat:    "%d/%m/%Y",
-//			sourceName:    "date_field",
-//			columnName:    "date_field",
-//			expectedSQL:   "\tstrptime(\"date_field\", '%d/%m/%Y') as \"date_field\"",
-//			expectedValue: time.Date(2024, 3, 14, 0, 0, 0, 0, time.UTC),
-//		},
-//		{
-//			name:          "american date format MM/DD/YYYY",
-//			input:         "03/14/2024",
-//			columnType:    "date",
-//			timeFormat:    "%m/%d/%Y",
-//			sourceName:    "date_field",
-//			columnName:    "date_field",
-//			expectedSQL:   "\tstrptime(\"date_field\", '%m/%d/%Y') as \"date_field\"",
-//			expectedValue: time.Date(2024, 3, 14, 0, 0, 0, 0, time.UTC),
-//		},
-//		{
-//			name:          "custom timestamp format DD-MM-YYYY HH:MM",
-//			input:         "14-03-2024 15:45",
-//			columnType:    "timestamp",
-//			timeFormat:    "%d-%m-%Y %H:%M",
-//			sourceName:    "ts_field",
-//			columnName:    "ts_field",
-//			expectedSQL:   "\tstrptime(\"ts_field\", '%d-%m-%Y %H:%M') as \"ts_field\"",
-//			expectedValue: time.Date(2024, 3, 14, 15, 45, 0, 0, time.UTC),
-//		},
-//		{
-//			name:          "timestamp with timezone format",
-//			input:         "2024-03-14 15:45:30+02:00",
-//			columnType:    "timestamp",
-//			timeFormat:    "%Y-%m-%d %H:%M:%S%z",
-//			sourceName:    "ts_field",
-//			columnName:    "ts_field",
-//			expectedSQL:   "\tstrptime(\"ts_field\", '%Y-%m-%d %H:%M:%S%z') as \"ts_field\"",
-//			expectedValue: time.Date(2024, 3, 14, 13, 45, 30, 0, time.UTC), // Note: adjusted for UTC
-//		},
-//	}
-//
-//	for _, tt := range tests {
-//		t.Run(tt.name, func(t *testing.T) {
-//			// Create column schema
-//			column := &schema.ColumnSchema{
-//				Type:       tt.columnType,
-//				SourceName: tt.sourceName,
-//				ColumnName: tt.columnName,
-//				TimeFormat: tt.timeFormat,
-//			}
-//
-//			// Get SQL for the column
-//			selectSql := getSelectSqlForDynamicField(column)
-//			assert.Equal(t, tt.expectedSQL, selectSql)
-//
-//			// Test with DuckDB
-//			db, err := sql.Open("duckdb", "")
-//			require.NoError(t, err)
-//			defer db.Close()
-//
-//			// Create view with the test data
-//			createViewSQL := fmt.Sprintf("CREATE VIEW test_view as select %s from (select '%s' as %s) t",
-//				selectSql, tt.input, tt.sourceName)
-//			_, err = db.Exec(createViewSQL)
-//
-//			if tt.expectedError != "" {
-//				require.Error(t, err)
-//				assert.Contains(t, err.Error(), tt.expectedError)
-//				return
-//			}
-//
-//			require.NoError(t, err)
-//
-//			// Query the value
-//			var value time.Time
-//			err = db.QueryRow(fmt.Sprintf("select %s from test_view", tt.columnName)).Scan(&value)
-//			require.NoError(t, err)
-//
-//			// For debugging
-//			t.Logf("Test case: %s", tt.name)
-//			t.Logf("Input: %s", tt.input)
-//			t.Logf("Format: %s", tt.timeFormat)
-//			t.Logf("SQL: %s", selectSql)
-//			t.Logf("Expected: %v", tt.expectedValue)
-//			t.Logf("Got: %v", value)
-//
-//			assert.Equal(t, tt.expectedValue, value)
-//
-//			// Clean up
-//			_, err = db.Exec("DROP VIEW test_view")
-//			require.NoError(t, err)
-//		})
-//	}
-=======
->>>>>>> 09e02a06
 //}